import os
import sys
from typing import Dict
from typing import List
from typing import Optional

import pkg_resources
from setuptools import find_packages
from setuptools import setup


def get_version() -> str:

    version_filepath = os.path.join(os.path.dirname(__file__), "optuna", "version.py")
    with open(version_filepath) as f:
        for line in f:
            if line.startswith("__version__"):
                return line.strip().split()[-1][1:-1]
    assert False


def get_long_description() -> str:

    readme_filepath = os.path.join(os.path.dirname(__file__), "README.md")
    with open(readme_filepath) as f:
        return f.read()


def get_install_requires() -> List[str]:

    requirements = [
        "alembic",
        "cliff",
        "cmaes>=0.6.0",
        "colorlog",
        "joblib",
        "numpy",
        "packaging>=20.0",
        "scipy!=1.4.0",
        "sqlalchemy>=1.1.0",
        "tqdm",
    ]
    # NOTE (crcrpar): Some of the above libraries require Cython to be installed.
    # I hope they will obviate it in the future releases.
    if sys.version_info[:2] > (3, 8):
        requirements.append("Cython")
    return requirements


def get_tests_require() -> List[str]:

    return get_extras_require()["testing"]


def get_extras_require() -> Dict[str, List[str]]:

    requirements = {
        "checking": ["black", "hacking", "isort", "mypy==0.782", "blackdoc"],
        "codecov": ["codecov", "pytest-cov"],
        "doctest": [
            "cma",
            "matplotlib>=3.0.0",
            "pandas",
            "plotly>=4.0.0",
            "scikit-learn>=0.19.0,<0.23.0",
            "scikit-optimize",
            "mlflow",
        ],
        "document": [
            # TODO(hvy): Unpin `sphinx` version after:
            # https://github.com/sphinx-doc/sphinx/issues/8105.
            "sphinx==3.0.4",
            # As reported in: https://github.com/readthedocs/sphinx_rtd_theme/issues/949,
            # `sphinx_rtd_theme` 0.5.0 is still not compatible with `sphinx` >= 3.0.
            "sphinx_rtd_theme<0.5.0",
            "sphinx-gallery",
            "sphinx-plotly-directive",
            "pillow",
            "matplotlib",
            "scikit-learn",
            "plotly>=4.0.0",  # optuna/visualization.
            "pandas",
            "lightgbm",
        ],
        "example": [
            "catboost",
            "chainer",
            "lightgbm",
            "mlflow",
            "mpi4py",
            "mxnet",
            "nbval",
            "scikit-image",
            "scikit-learn>=0.19.0,<0.23.0",  # optuna/visualization/param_importances.py.
            "xgboost<1.3",
            "keras",
            "tensorflow>=2.0.0",
            "tensorflow-datasets",
            "pytorch-ignite",
            "pytorch-lightning>=1.0.2",
            "thop",
            "skorch",
            "stable-baselines3>=0.7.0",
            "catalyst",
            "torch==1.7.1 ; sys_platform=='darwin'",
            "torch==1.7.1+cpu ; sys_platform!='darwin'",
            "torchvision==0.8.2 ; sys_platform=='darwin'",
            "torchvision==0.8.2+cpu ; sys_platform!='darwin'",
            "torchaudio==0.7.2",
<<<<<<< HEAD
            "allennlp==1.2.0",
            "dask[dataframe]",
            "dask-ml",
=======
            "allennlp==1.2.0 ; python_version<'3.8'",
            "dask[dataframe] ; python_version<'3.8'",
            "dask-ml ; python_version<'3.8'",
            "botorch ; python_version>'3.6'",
>>>>>>> f65e66b9
            "fastai",
        ],
        "experimental": ["redis"],
        "testing": [
            # TODO(toshihikoyanase): Remove the version constraint after resolving the issue
            # https://github.com/optuna/optuna/issues/1000.
            "bokeh<2.0.0",
            "chainer>=5.0.0",
            "cma",
            "fakeredis",
            "lightgbm",
            "matplotlib>=3.0.0",
            "mlflow",
            "mpi4py",
            "mxnet",
            "pandas",
            "plotly>=4.0.0",
            "pytest",
            "scikit-learn>=0.19.0,<0.23.0",
            "scikit-optimize",
            "xgboost<1.3",
            "keras",
            "tensorflow",
            "tensorflow-datasets",
            "pytorch-ignite",
            "pytorch-lightning>=1.0.2",
            "skorch",
            "catalyst",
            "torch==1.7.1 ; sys_platform=='darwin'",
            "torch==1.7.1+cpu ; sys_platform!='darwin'",
            "torchvision==0.8.2 ; sys_platform=='darwin'",
            "torchvision==0.8.2+cpu ; sys_platform!='darwin'",
            "torchaudio==0.7.2",
<<<<<<< HEAD
            "allennlp==1.2.0",
=======
            "allennlp==1.2.0 ; python_version<'3.8'",
            "botorch ; python_version>'3.6'",
>>>>>>> f65e66b9
            "fastai",
        ],
        "tests": ["fakeredis", "pytest"],
        "optional": [
            "bokeh<2.0.0",  # optuna/cli.py, optuna/dashboard.py.
            "matplotlib>=3.0.0",  # optuna/visualization/matplotlib
            "pandas",  # optuna/study.py
            "plotly>=4.0.0",  # optuna/visualization.
            "redis",  # optuna/storages/redis.py.
            "scikit-learn>=0.19.0,<0.23.0",  # optuna/visualization/param_importances.py.
        ],
        "integration": [
            # TODO(toshihikoyanase): Remove the version constraint after resolving the issue
            # https://github.com/optuna/optuna/issues/1000.
            "chainer>=5.0.0",
            "cma",
            "lightgbm",
            "mlflow",
            "mpi4py",
            "mxnet",
            "pandas",
            "scikit-learn>=0.19.0,<0.23.0",
            "scikit-optimize",
            "xgboost<1.3",
            "keras",
            "tensorflow",
            "tensorflow-datasets",
            "pytorch-ignite",
            "pytorch-lightning>=1.0.2",
            "skorch",
            "catalyst",
            "torch==1.7.1 ; sys_platform=='darwin'",
            "torch==1.7.1+cpu ; sys_platform!='darwin'",
            "torchvision==0.8.2 ; sys_platform=='darwin'",
            "torchvision==0.8.2+cpu ; sys_platform!='darwin'",
            "torchaudio==0.7.2",
<<<<<<< HEAD
            "allennlp==1.2.0",
=======
            "allennlp==1.2.0 ; python_version<'3.8'",
            "botorch ; python_version>'3.6'",
>>>>>>> f65e66b9
            "fastai",
        ],
    }

    return requirements


def find_any_distribution(pkgs: List[str]) -> Optional[pkg_resources.Distribution]:

    for pkg in pkgs:
        try:
            return pkg_resources.get_distribution(pkg)
        except pkg_resources.DistributionNotFound:
            pass
    return None


setup(
    name="optuna",
    version=get_version(),
    description="A hyperparameter optimization framework",
    long_description=get_long_description(),
    long_description_content_type="text/markdown",
    author="Takuya Akiba",
    author_email="akiba@preferred.jp",
    url="https://optuna.org/",
    packages=find_packages(exclude=("tests", "tests.*")),
    package_data={
        "optuna": [
            "storages/_rdb/alembic.ini",
            "storages/_rdb/alembic/*.*",
            "storages/_rdb/alembic/versions/*.*",
            "py.typed",
        ]
    },
    python_requires=">=3.6",
    install_requires=get_install_requires(),
    tests_require=get_tests_require(),
    extras_require=get_extras_require(),
    entry_points={
        "console_scripts": ["optuna = optuna.cli:main"],
        "optuna.command": [
            "create-study = optuna.cli:_CreateStudy",
            "delete-study = optuna.cli:_DeleteStudy",
            "study set-user-attr = optuna.cli:_StudySetUserAttribute",
            "studies = optuna.cli:_Studies",
            "dashboard = optuna.cli:_Dashboard",
            "study optimize = optuna.cli:_StudyOptimize",
            "storage upgrade = optuna.cli:_StorageUpgrade",
        ],
    },
    classifiers=[
        "Development Status :: 5 - Production/Stable",
        "Intended Audience :: Science/Research",
        "Intended Audience :: Developers",
        "License :: OSI Approved :: MIT License",
        "Programming Language :: Python :: 3",
        "Programming Language :: Python :: 3.6",
        "Programming Language :: Python :: 3.7",
        "Programming Language :: Python :: 3.8",
        "Programming Language :: Python :: 3.9",
        "Programming Language :: Python :: 3 :: Only",
        "Topic :: Scientific/Engineering",
        "Topic :: Scientific/Engineering :: Mathematics",
        "Topic :: Scientific/Engineering :: Artificial Intelligence",
        "Topic :: Software Development",
        "Topic :: Software Development :: Libraries",
        "Topic :: Software Development :: Libraries :: Python Modules",
    ],
)<|MERGE_RESOLUTION|>--- conflicted
+++ resolved
@@ -107,16 +107,10 @@
             "torchvision==0.8.2 ; sys_platform=='darwin'",
             "torchvision==0.8.2+cpu ; sys_platform!='darwin'",
             "torchaudio==0.7.2",
-<<<<<<< HEAD
             "allennlp==1.2.0",
             "dask[dataframe]",
             "dask-ml",
-=======
-            "allennlp==1.2.0 ; python_version<'3.8'",
-            "dask[dataframe] ; python_version<'3.8'",
-            "dask-ml ; python_version<'3.8'",
             "botorch ; python_version>'3.6'",
->>>>>>> f65e66b9
             "fastai",
         ],
         "experimental": ["redis"],
@@ -150,12 +144,8 @@
             "torchvision==0.8.2 ; sys_platform=='darwin'",
             "torchvision==0.8.2+cpu ; sys_platform!='darwin'",
             "torchaudio==0.7.2",
-<<<<<<< HEAD
             "allennlp==1.2.0",
-=======
-            "allennlp==1.2.0 ; python_version<'3.8'",
             "botorch ; python_version>'3.6'",
->>>>>>> f65e66b9
             "fastai",
         ],
         "tests": ["fakeredis", "pytest"],
@@ -192,12 +182,8 @@
             "torchvision==0.8.2 ; sys_platform=='darwin'",
             "torchvision==0.8.2+cpu ; sys_platform!='darwin'",
             "torchaudio==0.7.2",
-<<<<<<< HEAD
-            "allennlp==1.2.0",
-=======
             "allennlp==1.2.0 ; python_version<'3.8'",
             "botorch ; python_version>'3.6'",
->>>>>>> f65e66b9
             "fastai",
         ],
     }
