import os
import pkg_resources
from setuptools import find_packages
from setuptools import setup
import sys

try:
    from typing import Dict  # NOQA
    from typing import List  # NOQA
    from typing import Optional  # NOQA

    from pkg_resources import Distribution  # NOQA
except ImportError:
    # Built-in `typing` module is only available in Python 3.5 or newer.
    # The above imports are only used by `mypy`, so we simply ignore them
    # if they are unavailable in the execution environment.
    pass


def get_version():
    # type: () -> str

    version_filepath = os.path.join(os.path.dirname(__file__), 'optuna', 'version.py')
    with open(version_filepath) as f:
        for line in f:
            if line.startswith('__version__'):
                return line.strip().split()[-1][1:-1]
    assert False


def get_long_description():
    # type: () -> str

    readme_filepath = os.path.join(os.path.dirname(__file__), 'README.md')
    with open(readme_filepath) as f:
        return f.read()


def get_install_requires():
    # type: () -> List[str]

    install_requires = [
        'alembic', 'cliff', 'colorlog', 'numpy', 'scipy', 'six',
        'sqlalchemy>=1.1.0', 'typing',
    ]
    if sys.version_info[0] == 2:
        install_requires.extend(['enum34'])
    return install_requires


def get_extras_require():
    # type: () -> Dict[str, List[str]]

    extras_require = {
        'checking': ['autopep8', 'hacking'],
        'testing': [
            'bokeh', 'chainer>=5.0.0', 'cma', 'keras', 'lightgbm', 'mock',
<<<<<<< HEAD
            'mpi4py', 'mxnet', 'plotly>=4.0.0', 'pytest', 'scikit-optimize',
            'tensorflow', 'tensorflow-datasets', 'xgboost', 'scikit-learn>=0.19.0',
=======
            'mpi4py', 'mxnet', 'pandas', 'plotly>=4.0.0', 'pytest',
            'scikit-optimize', 'tensorflow', 'xgboost', 'scikit-learn>=0.19.0',
>>>>>>> 5940e318
        ],
        'example': [
            'chainer', 'keras', 'catboost', 'lightgbm', 'scikit-learn',
            'tensorflow', 'mxnet', 'xgboost', 'torch', 'torchvision',
            'dask-ml', 'dask[dataframe]'
        ],
        'document': ['sphinx', 'sphinx_rtd_theme'],
        'codecov': ['pytest-cov', 'codecov'],
    }
    if sys.version_info >= (3, 5):  # mypy does not support Python 2.x.
        extras_require['checking'].append('mypy')
    return extras_require


def find_any_distribution(pkgs):
    # type: (List[str]) -> Optional[Distribution]

    for pkg in pkgs:
        try:
            return pkg_resources.get_distribution(pkg)
        except pkg_resources.DistributionNotFound:
            pass
    return None


pfnopt_pkg = find_any_distribution(['pfnopt'])
if pfnopt_pkg is not None:
    msg = 'We detected that PFNOpt is installed in your environment.\n' \
        'PFNOpt has been renamed Optuna. Please uninstall the old\n' \
        'PFNOpt in advance (e.g. by executing `$ pip uninstall pfnopt`).'
    print(msg)
    exit(1)

setup(
    name='optuna',
    version=get_version(),
    description='A hyperparameter optimization framework',
    long_description=get_long_description(),
    long_description_content_type='text/markdown',
    author='Takuya Akiba',
    author_email='akiba@preferred.jp',
    url='https://optuna.org/',
    packages=find_packages(),
    package_data={
        'optuna': [
            'storages/rdb/alembic.ini',
            'storages/rdb/alembic/*.*',
            'storages/rdb/alembic/versions/*.*'
        ]
    },
    install_requires=get_install_requires(),
    tests_require=get_extras_require()['testing'],
    extras_require=get_extras_require(),
    entry_points={'console_scripts': ['optuna = optuna.cli:main']})<|MERGE_RESOLUTION|>--- conflicted
+++ resolved
@@ -55,13 +55,8 @@
         'checking': ['autopep8', 'hacking'],
         'testing': [
             'bokeh', 'chainer>=5.0.0', 'cma', 'keras', 'lightgbm', 'mock',
-<<<<<<< HEAD
-            'mpi4py', 'mxnet', 'plotly>=4.0.0', 'pytest', 'scikit-optimize',
+            'mpi4py', 'mxnet', 'pandas', 'plotly>=4.0.0', 'pytest', 'scikit-optimize',
             'tensorflow', 'tensorflow-datasets', 'xgboost', 'scikit-learn>=0.19.0',
-=======
-            'mpi4py', 'mxnet', 'pandas', 'plotly>=4.0.0', 'pytest',
-            'scikit-optimize', 'tensorflow', 'xgboost', 'scikit-learn>=0.19.0',
->>>>>>> 5940e318
         ],
         'example': [
             'chainer', 'keras', 'catboost', 'lightgbm', 'scikit-learn',
