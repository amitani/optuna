import itertools
import multiprocessing
import pandas as pd
import pickle
import pytest
import tempfile
import threading
import time
from typing import Any  # NOQA
from typing import Dict  # NOQA
from typing import IO  # NOQA
from typing import Optional  # NOQA

import optuna
from optuna.testing.storage import StorageSupplier

STORAGE_MODES = [
    'none',    # We give `None` to storage argument, so InMemoryStorage is used.
    'new',     # We always create a new sqlite DB file for each experiment.
    'common',  # We use a sqlite DB file for the whole experiments.
]

# We need to set the timeout higher to avoid "OperationalError: database is locked",
# particularly on CircleCI.
SQLITE3_TIMEOUT = 300

common_tempfile = None  # type: Optional[IO[Any]]


def setup_module():
    # type: () -> None

    StorageSupplier.setup_common_tempfile()


def teardown_module():
    # type: () -> None

    StorageSupplier.teardown_common_tempfile()


def func(trial, x_max=1.0):
    # type: (optuna.trial.Trial, float) -> float

    x = trial.suggest_uniform('x', -x_max, x_max)
    y = trial.suggest_loguniform('y', 20, 30)
    z = trial.suggest_categorical('z', (-1.0, 1.0))
    return (x - 2) ** 2 + (y - 25) ** 2 + z


class Func(object):

    def __init__(self, sleep_sec=None):
        # type: (Optional[float]) -> None

        self.n_calls = 0
        self.sleep_sec = sleep_sec
        self.lock = threading.Lock()
        self.x_max = 10.0

    def __call__(self, trial):
        # type: (optuna.trial.Trial) -> float

        with self.lock:
            self.n_calls += 1
            x_max = self.x_max
            self.x_max *= 0.9

        # Sleep for testing parallelism
        if self.sleep_sec is not None:
            time.sleep(self.sleep_sec)

        value = func(trial, x_max)
        check_params(trial.params)
        return value


def check_params(params):
    # type: (Dict[str, Any]) -> None

    assert sorted(params.keys()) == ['x', 'y', 'z']


def check_value(value):
    # type: (Optional[float]) -> None

    assert isinstance(value, float)
    assert -1.0 <= value <= 12.0 ** 2 + 5.0 ** 2 + 1.0


def check_frozen_trial(frozen_trial):
    # type: (optuna.structs.FrozenTrial) -> None

    if frozen_trial.state == optuna.structs.TrialState.COMPLETE:
        check_params(frozen_trial.params)
        check_value(frozen_trial.value)


def check_study(study):
    # type: (optuna.Study) -> None

    for trial in study.trials:
        check_frozen_trial(trial)

    complete_trials = [t for t in study.trials if t.state == optuna.structs.TrialState.COMPLETE]
    if len(complete_trials) == 0:
        with pytest.raises(ValueError):
            study.best_params
        with pytest.raises(ValueError):
            study.best_value
        with pytest.raises(ValueError):
            study.best_trial
    else:
        check_params(study.best_params)
        check_value(study.best_value)
        check_frozen_trial(study.best_trial)


def test_minimize_trivial_in_memory_new():
    # type: () -> None

    study = optuna.minimize(func, n_trials=10)
    check_study(study)


def test_minimize_trivial_in_memory_resume():
    # type: () -> None

    study = optuna.minimize(func, n_trials=10)
    optuna.minimize(func, n_trials=10, study=study)
    check_study(study)


def test_minimize_trivial_rdb_new():
    # type: () -> None

    # We prohibit automatic new-study creation when storage is specified.
    with pytest.raises(ValueError):
        optuna.minimize(func, n_trials=10, storage='sqlite:///:memory:')


def test_minimize_trivial_rdb_resume_study():
    # type: () -> None

    study = optuna.create_study('sqlite:///:memory:')
    optuna.minimize(func, n_trials=10, study=study)
    check_study(study)


def test_minimize_trivial_rdb_resume_study_name():
    # type: () -> None

    with tempfile.NamedTemporaryFile() as tf:
        db_url = 'sqlite:///{}'.format(tf.name)
<<<<<<< HEAD
        study = pfnopt.create_study(db_url)
        study_name = study.study_name
        study = pfnopt.minimize(func, n_trials=10, storage=db_url, study=study_name)
=======
        study = optuna.create_study(db_url)
        study_uuid = study.study_uuid
        study = optuna.minimize(func, n_trials=10, storage=db_url, study=study_uuid)
>>>>>>> df84e801
        check_study(study)


@pytest.mark.parametrize('n_trials, n_jobs, storage_mode', itertools.product(
    (0, 1, 2, 50),  # n_trials
    (1, 2, 10, -1),  # n_jobs
    STORAGE_MODES,  # storage_mode
))
def test_minimize_parallel(n_trials, n_jobs, storage_mode):
    # type: (int, int, str)-> None

    f = Func()

    with StorageSupplier(storage_mode) as storage:
        study = optuna.create_study(storage=storage)
        optuna.minimize(f, n_trials=n_trials, n_jobs=n_jobs, study=study)
        assert f.n_calls == len(study.trials) == n_trials
        check_study(study)


@pytest.mark.parametrize('n_trials, n_jobs, storage_mode', itertools.product(
    (0, 1, 2, 50, None),  # n_trials
    (1, 2, 10, -1),  # n_jobs
    STORAGE_MODES,  # storage_mode
))
def test_minimize_parallel_timeout(n_trials, n_jobs, storage_mode):
    # type: (int, int, str) -> None

    sleep_sec = 0.1
    timeout_sec = 1.0
    f = Func(sleep_sec=sleep_sec)

    with StorageSupplier(storage_mode) as storage:
        study = optuna.create_study(storage=storage)
        study = optuna.minimize(
            f, n_trials=n_trials, n_jobs=n_jobs, timeout=timeout_sec, study=study)

        assert f.n_calls == len(study.trials)

        if n_trials is not None:
            assert f.n_calls <= n_trials

        # A thread can process at most (timeout_sec / sleep_sec + 1) trials.
        n_jobs_actual = n_jobs if n_jobs != -1 else multiprocessing.cpu_count()
        max_calls = (timeout_sec / sleep_sec + 1) * n_jobs_actual
        assert f.n_calls <= max_calls

        check_study(study)


@pytest.mark.parametrize('storage_mode', STORAGE_MODES)
def test_minimize_with_incompatible_task(storage_mode):
    with StorageSupplier(storage_mode) as storage:
        study = optuna.create_study(storage=storage)
        study.storage.set_study_task(study.study_id, optuna.structs.StudyTask.MAXIMIZE)
        with pytest.raises(ValueError):
            optuna.minimize(Func(), n_trials=1, n_jobs=1, study=study)


@pytest.mark.parametrize('storage_mode', STORAGE_MODES)
def test_minimize_with_catch(storage_mode):
    # type: (str) -> None

    with StorageSupplier(storage_mode) as storage:
        study = optuna.create_study(storage=storage)

        def func_value_error(_):
            raise ValueError

        # Test acceptable exception.
        optuna.minimize(func_value_error, n_trials=20, study=study, catch=(ValueError,))

        # Test trial with unacceptable exception.
        with pytest.raises(ValueError):
            optuna.minimize(
                func_value_error, n_trials=20, study=study, catch=(ArithmeticError,))


@pytest.mark.parametrize('storage_mode', STORAGE_MODES)
def test_study_set_and_get_user_attrs(storage_mode):
    # type: (str) -> None

    with StorageSupplier(storage_mode) as storage:
        study = optuna.create_study(storage=storage)

        study.set_user_attr('dataset', 'MNIST')
        assert study.user_attrs['dataset'] == 'MNIST'


@pytest.mark.parametrize('storage_mode', STORAGE_MODES)
def test_study_set_and_get_system_attrs(storage_mode):
    # type: (str) -> None

    with StorageSupplier(storage_mode) as storage:
        study = optuna.create_study(storage=storage)

        study.set_system_attr('system_message', 'test')
        assert study.system_attrs['system_message'] == 'test'


@pytest.mark.parametrize('storage_mode', STORAGE_MODES)
def test_trial_set_and_get_user_attrs(storage_mode):
    # type: (str) -> None

    def f(trial):
        # type: (optuna.trial.Trial) -> float

        trial.set_user_attr('train_accuracy', 1)
        assert trial.user_attrs['train_accuracy'] == 1
        return 0.0

    with StorageSupplier(storage_mode) as storage:
        study = optuna.create_study(storage=storage)
        optuna.minimize(f, n_trials=1, study=study)
        frozen_trial = study.trials[0]
        assert frozen_trial.user_attrs['train_accuracy'] == 1


@pytest.mark.parametrize('storage_mode', STORAGE_MODES)
def test_trial_set_and_get_system_attrs(storage_mode):
    # type: (str) -> None

    def f(trial):
        # type: (optuna.trial.Trial) -> float

        trial.set_system_attr('system_message', 'test')
        assert trial.system_attrs['system_message'] == 'test'
        return 0.0

    with StorageSupplier(storage_mode) as storage:
        study = optuna.create_study(storage=storage)
        optuna.minimize(f, n_trials=1, study=study)
        frozen_trial = study.trials[0]
        assert frozen_trial.system_attrs['system_message'] == 'test'


@pytest.mark.parametrize('storage_mode', STORAGE_MODES)
def test_get_all_study_summaries(storage_mode):
    # type: (str) -> None

    with StorageSupplier(storage_mode) as storage:
        study = optuna.create_study(storage=storage)
        optuna.minimize(Func(), n_trials=5, study=study)

        summaries = optuna.get_all_study_summaries(study.storage)
        summary = [s for s in summaries if s.study_id == study.study_id][0]

        assert summary.study_name == study.study_name
        assert summary.n_trials == 5


@pytest.mark.parametrize('storage_mode', STORAGE_MODES)
def test_get_all_study_summaries_with_no_trials(storage_mode):
    # type: (str) -> None

    with StorageSupplier(storage_mode) as storage:
        study = optuna.create_study(storage=storage)

        summaries = optuna.get_all_study_summaries(study.storage)
        summary = [s for s in summaries if s.study_id == study.study_id][0]

        assert summary.study_name == study.study_name
        assert summary.n_trials == 0
        assert summary.datetime_start is None


@pytest.mark.parametrize('storage_mode', STORAGE_MODES)
def test_run_trial(storage_mode):
    # type: (str) -> None

    with StorageSupplier(storage_mode) as storage:
        study = optuna.create_study(storage=storage)

        # Test trial without exception.
        study._run_trial(func, catch=(Exception,))
        check_study(study)

        # Test trial with acceptable exception.
        def func_value_error(_):
            raise ValueError

        trial = study._run_trial(func_value_error, catch=(ValueError,))
        frozen_trial = study.storage.get_trial(trial.trial_id)

        expected_message = 'Setting trial status as TrialState.FAIL because of the following ' \
                           'error: ValueError()'
        assert frozen_trial.state == optuna.structs.TrialState.FAIL
        assert frozen_trial.system_attrs['fail_reason'] == expected_message

        # Test trial with unacceptable exception.
        with pytest.raises(ValueError):
            study._run_trial(func_value_error, catch=(ArithmeticError,))

        # Test trial with invalid objective value: None
        def func_none(_):
            return None

        trial = study._run_trial(func_none, catch=(Exception,))
        frozen_trial = study.storage.get_trial(trial.trial_id)

        expected_message = 'Setting trial status as TrialState.FAIL because the returned value ' \
                           'from the objective function cannot be casted to float. Returned ' \
                           'value is: None'
        assert frozen_trial.state == optuna.structs.TrialState.FAIL
        assert frozen_trial.system_attrs['fail_reason'] == expected_message

        # Test trial with invalid objective value: nan
        def func_nan(_):
            return float('nan')

        trial = study._run_trial(func_nan, catch=(Exception,))
        frozen_trial = study.storage.get_trial(trial.trial_id)

        expected_message = 'Setting trial status as TrialState.FAIL because the objective ' \
                           'function returned nan.'
        assert frozen_trial.state == optuna.structs.TrialState.FAIL
        assert frozen_trial.system_attrs['fail_reason'] == expected_message


def test_study_pickle():
    # type: () -> None

    study_1 = optuna.minimize(func, n_trials=10)
    check_study(study_1)
    assert len(study_1.trials) == 10
    dumped_bytes = pickle.dumps(study_1)

    study_2 = pickle.loads(dumped_bytes)
    check_study(study_2)
    assert len(study_2.trials) == 10

    optuna.minimize(func, n_trials=10, study=study_2)
    check_study(study_2)
    assert len(study_2.trials) == 20


@pytest.mark.parametrize('storage_mode', STORAGE_MODES)
def test_trials_dataframe(storage_mode):
    # type: (str) -> None

    def f(trial):
        # type: (optuna.trial.Trial) -> float

        x = trial.suggest_int('x', 1, 1)
        y = trial.suggest_categorical('y', (2.5,))
        trial.set_user_attr('train_loss', 3)
        return x + y  # 3.5

    with StorageSupplier(storage_mode) as storage:
        study = optuna.create_study(storage=storage)
        optuna.minimize(f, n_trials=3, study=study)
        df = study.trials_dataframe()
        assert len(df) == 3
        # non-nested: 5, params: 2, user_attrs: 1
        assert len(df.columns) == 8
        for i in range(3):
            assert ('trial_id', '') in df.columns  # trial_id depends on other tests.
            assert df.state[i] == optuna.structs.TrialState.COMPLETE
            assert df.value[i] == 3.5
            assert isinstance(df.datetime_start[i], pd.Timestamp)
            assert isinstance(df.datetime_complete[i], pd.Timestamp)
            assert df.params.x[i] == 1
            assert df.params.y[i] == 2.5
            assert df.user_attrs.train_loss[i] == 3


@pytest.mark.parametrize('storage_mode', STORAGE_MODES)
def test_trials_dataframe_with_failure(storage_mode):
    # type: (str) -> None

    def f(trial):
        # type: (optuna.trial.Trial) -> float

        x = trial.suggest_int('x', 1, 1)
        y = trial.suggest_categorical('y', (2.5,))
        trial.set_user_attr('train_loss', 3)
        raise ValueError()
        return x + y  # 3.5

    with StorageSupplier(storage_mode) as storage:
        study = optuna.create_study(storage=storage)
        optuna.minimize(f, n_trials=3, study=study)
        df = study.trials_dataframe()
        assert len(df) == 3
        # non-nested: 5, params: 2, user_attrs: 1 system_attrs: 1
        assert len(df.columns) == 9
        for i in range(3):
            assert ('trial_id', '') in df.columns  # trial_id depends on other tests.
            assert df.state[i] == optuna.structs.TrialState.FAIL
            assert df.value[i] is None
            assert isinstance(df.datetime_start[i], pd.Timestamp)
            assert df.datetime_complete[i] is None
            assert df.params.x[i] == 1
            assert df.params.y[i] == 2.5
            assert df.user_attrs.train_loss[i] == 3
            assert ('system_attrs', 'fail_reason') in df.columns<|MERGE_RESOLUTION|>--- conflicted
+++ resolved
@@ -152,15 +152,9 @@
 
     with tempfile.NamedTemporaryFile() as tf:
         db_url = 'sqlite:///{}'.format(tf.name)
-<<<<<<< HEAD
-        study = pfnopt.create_study(db_url)
+        study = optuna.create_study(db_url)
         study_name = study.study_name
-        study = pfnopt.minimize(func, n_trials=10, storage=db_url, study=study_name)
-=======
-        study = optuna.create_study(db_url)
-        study_uuid = study.study_uuid
-        study = optuna.minimize(func, n_trials=10, storage=db_url, study=study_uuid)
->>>>>>> df84e801
+        study = optuna.minimize(func, n_trials=10, storage=db_url, study=study_name)
         check_study(study)
 
 
