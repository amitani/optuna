from typing import Any
from typing import Dict
from typing import List
from typing import Optional
from unittest.mock import MagicMock
from unittest.mock import Mock
from unittest.mock import patch
import warnings

import _pytest.capture
from cmaes import CMA
from cmaes import CMAwM
from cmaes import SepCMA
import numpy as np
import pytest

import optuna
from optuna import create_trial
from optuna._transform import _SearchSpaceTransform
from optuna.testing.storages import StorageSupplier
from optuna.trial import FrozenTrial
from optuna.trial import TrialState


def test_consider_pruned_trials_experimental_warning() -> None:
    with pytest.warns(optuna.exceptions.ExperimentalWarning):
        optuna.samplers.CmaEsSampler(consider_pruned_trials=True)


def test_with_margin_experimental_warning() -> None:
    with pytest.warns(optuna.exceptions.ExperimentalWarning):
        optuna.samplers.CmaEsSampler(with_margin=True)


@pytest.mark.filterwarnings("ignore::optuna.exceptions.ExperimentalWarning")
@pytest.mark.parametrize(
    "use_separable_cma, cma_class_str",
    [(False, "optuna.samplers._cmaes.cmaes.CMA"), (True, "optuna.samplers._cmaes.cmaes.SepCMA")],
)
@pytest.mark.parametrize("popsize", [None, 8])
def test_init_cmaes_opts(
    use_separable_cma: bool, cma_class_str: str, popsize: Optional[int]
) -> None:
    sampler = optuna.samplers.CmaEsSampler(
        x0={"x": 0, "y": 0},
        sigma0=0.1,
        seed=1,
        n_startup_trials=1,
        use_separable_cma=use_separable_cma,
        popsize=popsize,
    )
    study = optuna.create_study(sampler=sampler)

    with patch(cma_class_str) as cma_class:
        cma_obj = MagicMock()
        cma_obj.ask.return_value = np.array((-1, -1))
        cma_obj.generation = 0
        cma_class.return_value = cma_obj
        study.optimize(
            lambda t: t.suggest_float("x", -1, 1) + t.suggest_float("y", -1, 1), n_trials=2
        )

        assert cma_class.call_count == 1

        _, actual_kwargs = cma_class.call_args
        assert np.array_equal(actual_kwargs["mean"], np.array([0, 0]))
        assert actual_kwargs["sigma"] == 0.1
        assert np.allclose(actual_kwargs["bounds"], np.array([(-1, 1), (-1, 1)]))
        assert actual_kwargs["seed"] == np.random.RandomState(1).randint(1, 2**32)
        assert actual_kwargs["n_max_resampling"] == 10 * 2
        assert actual_kwargs["population_size"] == popsize


@pytest.mark.filterwarnings("ignore::optuna.exceptions.ExperimentalWarning")
@pytest.mark.parametrize("popsize", [None, 8])
def test_init_cmaes_opts_with_margin(popsize: Optional[int]) -> None:
    sampler = optuna.samplers.CmaEsSampler(
        x0={"x": 0, "y": 0},
        sigma0=0.1,
        seed=1,
        n_startup_trials=1,
        popsize=popsize,
        with_margin=True,
    )
    study = optuna.create_study(sampler=sampler)

    with patch("optuna.samplers._cmaes.cmaes.CMAwM") as cma_class:
        cma_obj = MagicMock()
        cma_obj.ask.return_value = np.array((-1, -1))
        cma_obj.generation = 0
        cma_class.return_value = cma_obj
        study.optimize(
            lambda t: t.suggest_float("x", -1, 1) + t.suggest_int("y", -1, 1), n_trials=2
        )

        assert cma_class.call_count == 1

        _, actual_kwargs = cma_class.call_args
        assert np.array_equal(actual_kwargs["mean"], np.array([0, 0]))
        assert actual_kwargs["sigma"] == 0.1
        assert np.allclose(actual_kwargs["bounds"], np.array([(-1, 1), (-1, 1)]))
        assert np.allclose(actual_kwargs["steps"], np.array([0.0, 1.0]))
        assert actual_kwargs["seed"] == np.random.RandomState(1).randint(1, 2**32)
        assert actual_kwargs["n_max_resampling"] == 10 * 2
        assert actual_kwargs["population_size"] == popsize


@pytest.mark.filterwarnings("ignore::optuna.exceptions.ExperimentalWarning")
@pytest.mark.parametrize("with_margin", [False, True])
def test_warm_starting_cmaes(with_margin: bool) -> None:
    def objective(trial: optuna.Trial) -> float:
        x = trial.suggest_float("x", -10, 10)
        y = trial.suggest_int("y", -10, 10)
        return x**2 + y

    source_study = optuna.create_study()
    source_study.optimize(objective, 20)
    source_trials = source_study.get_trials(deepcopy=False)

    with patch("optuna.samplers._cmaes.cmaes.get_warm_start_mgd") as mock_func_ws:
        mock_func_ws.return_value = (np.zeros(2), 0.0, np.zeros((2, 2)))
        sampler = optuna.samplers.CmaEsSampler(
            seed=1, n_startup_trials=1, with_margin=with_margin, source_trials=source_trials
        )
        study = optuna.create_study(sampler=sampler)
        study.optimize(objective, 2)
        assert mock_func_ws.call_count == 1


@pytest.mark.filterwarnings("ignore::optuna.exceptions.ExperimentalWarning")
@pytest.mark.parametrize("with_margin", [False, True])
def test_warm_starting_cmaes_maximize(with_margin: bool) -> None:
    def objective(trial: optuna.Trial) -> float:
        x = trial.suggest_float("x", -10, 10)
        y = trial.suggest_int("y", -10, 10)
        # Objective values are negative.
        return -(x**2) - (y - 5) ** 2

    source_study = optuna.create_study(direction="maximize")
    source_study.optimize(objective, 20)
    source_trials = source_study.get_trials(deepcopy=False)

    with patch("optuna.samplers._cmaes.cmaes.get_warm_start_mgd") as mock_func_ws:
        mock_func_ws.return_value = (np.zeros(2), 0.0, np.zeros((2, 2)))
        sampler = optuna.samplers.CmaEsSampler(
            seed=1, n_startup_trials=1, with_margin=with_margin, source_trials=source_trials
        )
        study = optuna.create_study(sampler=sampler, direction="maximize")
        study.optimize(objective, 2)
        assert mock_func_ws.call_count == 1

        solutions_arg = mock_func_ws.call_args[0][0]
        is_positive = [x[1] >= 0 for x in solutions_arg]
        assert all(is_positive)


@pytest.mark.filterwarnings("ignore::optuna.exceptions.ExperimentalWarning")
def test_should_raise_exception() -> None:
    dummy_source_trials = [create_trial(value=i, state=TrialState.COMPLETE) for i in range(10)]

    with pytest.raises(ValueError):
        optuna.samplers.CmaEsSampler(
            x0={"x": 0.1, "y": 0.1},
            source_trials=dummy_source_trials,
        )

    with pytest.raises(ValueError):
        optuna.samplers.CmaEsSampler(
            sigma0=0.1,
            source_trials=dummy_source_trials,
        )

    with pytest.raises(ValueError):
        optuna.samplers.CmaEsSampler(
            use_separable_cma=True,
            source_trials=dummy_source_trials,
        )

    with pytest.raises(ValueError):
        optuna.samplers.CmaEsSampler(
            restart_strategy="invalid-restart-strategy",
        )

    with pytest.raises(ValueError):
        optuna.samplers.CmaEsSampler(use_separable_cma=True, with_margin=True)


@pytest.mark.filterwarnings("ignore::optuna.exceptions.ExperimentalWarning")
@pytest.mark.parametrize("with_margin", [False, True])
def test_incompatible_search_space(with_margin: bool) -> None:
    def objective1(trial: optuna.Trial) -> float:
        x0 = trial.suggest_float("x0", 2, 3)
        x1 = trial.suggest_float("x1", 1e-2, 1e2, log=True)
        return x0 + x1

    source_study = optuna.create_study()
    source_study.optimize(objective1, 20)

    # Should not raise an exception.
    sampler = optuna.samplers.CmaEsSampler(
        with_margin=with_margin, source_trials=source_study.trials
    )
    target_study1 = optuna.create_study(sampler=sampler)
    target_study1.optimize(objective1, 20)

    def objective2(trial: optuna.Trial) -> float:
        x0 = trial.suggest_float("x0", 2, 3)
        x1 = trial.suggest_float("x1", 1e-2, 1e2, log=True)
        x2 = trial.suggest_float("x2", 1e-2, 1e2, log=True)
        return x0 + x1 + x2

    # Should raise an exception.
    sampler = optuna.samplers.CmaEsSampler(
        with_margin=with_margin, source_trials=source_study.trials
    )
    target_study2 = optuna.create_study(sampler=sampler)
    with pytest.raises(ValueError):
        target_study2.optimize(objective2, 20)


def test_infer_relative_search_space_1d() -> None:
    sampler = optuna.samplers.CmaEsSampler()
    study = optuna.create_study(sampler=sampler)

    # The distribution has only one candidate.
    study.optimize(lambda t: t.suggest_int("x", 1, 1), n_trials=1)
    assert sampler.infer_relative_search_space(study, study.best_trial) == {}


def test_sample_relative_1d() -> None:
    independent_sampler = optuna.samplers.RandomSampler()
    sampler = optuna.samplers.CmaEsSampler(independent_sampler=independent_sampler)
    study = optuna.create_study(sampler=sampler)

    # If search space is one dimensional, the independent sampler is always used.
    with patch.object(
        independent_sampler, "sample_independent", wraps=independent_sampler.sample_independent
    ) as mock_object:
        study.optimize(lambda t: t.suggest_int("x", -1, 1), n_trials=2)
        assert mock_object.call_count == 2


def test_sample_relative_n_startup_trials() -> None:
    independent_sampler = optuna.samplers.RandomSampler()
    sampler = optuna.samplers.CmaEsSampler(
        n_startup_trials=2, independent_sampler=independent_sampler
    )
    study = optuna.create_study(sampler=sampler)

    def objective(t: optuna.Trial) -> float:
        value = t.suggest_int("x", -1, 1) + t.suggest_int("y", -1, 1)
        if t.number == 0:
            raise Exception("first trial is failed")
        return float(value)

    # The independent sampler is used for Trial#0 (FAILED), Trial#1 (COMPLETE)
    # and Trial#2 (COMPLETE). The CMA-ES is used for Trial#3 (COMPLETE).
    with patch.object(
        independent_sampler, "sample_independent", wraps=independent_sampler.sample_independent
    ) as mock_independent, patch.object(
        sampler, "sample_relative", wraps=sampler.sample_relative
    ) as mock_relative:
        study.optimize(objective, n_trials=4, catch=(Exception,))
        assert mock_independent.call_count == 6  # The objective function has two parameters.
        assert mock_relative.call_count == 4


def test_get_trials() -> None:
    with patch("optuna.Study.get_trials", new=Mock(side_effect=lambda deepcopy: _create_trials())):
        sampler = optuna.samplers.CmaEsSampler(consider_pruned_trials=False)
        study = optuna.create_study(sampler=sampler)
        trials = sampler._get_trials(study)
        assert len(trials) == 1

        sampler = optuna.samplers.CmaEsSampler(consider_pruned_trials=True)
        study = optuna.create_study(sampler=sampler)
        trials = sampler._get_trials(study)
        assert len(trials) == 2
        assert trials[0].value == 1.0
        assert trials[1].value == 2.0


def _create_trials() -> List[FrozenTrial]:
    trials = []
    trials.append(
        FrozenTrial(
            number=0,
            value=1.0,
            state=optuna.trial.TrialState.COMPLETE,
            user_attrs={},
            system_attrs={},
            params={},
            distributions={},
            intermediate_values={},
            datetime_start=None,
            datetime_complete=None,
            trial_id=0,
        )
    )
    trials.append(
        FrozenTrial(
            number=1,
            value=None,
            state=optuna.trial.TrialState.PRUNED,
            user_attrs={},
            system_attrs={},
            params={},
            distributions={},
            intermediate_values={0: 2.0},
            datetime_start=None,
            datetime_complete=None,
            trial_id=0,
        )
    )
    return trials


@pytest.mark.parametrize(
    "options, key",
    [
        ({"with_margin": False, "use_separable_cma": False}, "cma:"),
        ({"with_margin": True, "use_separable_cma": False}, "cmawm:"),
        ({"with_margin": False, "use_separable_cma": True}, "sepcma:"),
    ],
)
def test_sampler_attr_key(options: Dict[str, bool], key: str) -> None:
    # Test sampler attr_key propery
    sampler = optuna.samplers.CmaEsSampler(
        with_margin=options["with_margin"], use_separable_cma=options["use_separable_cma"]
    )
    assert sampler._attr_keys.optimizer.startswith(key)
    assert sampler._attr_keys.n_restarts.startswith(key)
    assert sampler._attr_keys.generation(0).startswith(key)

    sampler._restart_strategy = "ipop"
    for i in range(3):
        assert sampler._attr_keys.generation(i).startswith(
            (key + "restart_{}:".format(i) + "generation")
        )


@pytest.mark.parametrize("popsize", [None, 16])
def test_population_size_is_multiplied_when_enable_ipop(popsize: Optional[int]) -> None:
    inc_popsize = 2
    sampler = optuna.samplers.CmaEsSampler(
        x0={"x": 0, "y": 0},
        sigma0=0.1,
        seed=1,
        n_startup_trials=1,
        restart_strategy="ipop",
        popsize=popsize,
        inc_popsize=inc_popsize,
    )
    study = optuna.create_study(sampler=sampler)

    def objective(trial: optuna.Trial) -> float:
        _ = trial.suggest_float("x", -1, 1)
        _ = trial.suggest_float("y", -1, 1)
        return 1.0

    with patch("optuna.samplers._cmaes.cmaes.CMA") as cma_class_mock, patch(
        "optuna.samplers._cmaes.pickle"
    ) as pickle_mock:
        pickle_mock.dump.return_value = b"serialized object"

        should_stop_mock = MagicMock()
        should_stop_mock.return_value = True

        cma_obj = CMA(
            mean=np.array([-1, -1], dtype=float),
            sigma=1.3,
            bounds=np.array([[-1, 1], [-1, 1]], dtype=float),
            population_size=popsize,  # Already tested by test_init_cmaes_opts().
        )
        cma_obj.should_stop = should_stop_mock
        cma_class_mock.return_value = cma_obj

        initial_popsize = cma_obj.population_size
        study.optimize(objective, n_trials=2 + initial_popsize)
        assert cma_obj.should_stop.call_count == 1

        _, actual_kwargs = cma_class_mock.call_args
        assert actual_kwargs["population_size"] == inc_popsize * initial_popsize


@pytest.mark.parametrize("sampler_opts", [{}, {"use_separable_cma": True}, {"with_margin": True}])
def test_restore_optimizer_from_substrings(sampler_opts: Dict[str, Any]) -> None:
    popsize = 8
    sampler = optuna.samplers.CmaEsSampler(popsize=popsize, **sampler_opts)
    optimizer, n_restarts = sampler._restore_optimizer([])
    assert optimizer is None
    assert n_restarts == 0

    def objective(trial: optuna.Trial) -> float:
        x1 = trial.suggest_float("x1", -10, 10, step=1)
        x2 = trial.suggest_float("x2", -10, 10)
        return x1**2 + x2**2

    study = optuna.create_study(sampler=sampler)
    study.optimize(objective, n_trials=popsize + 2)
    optimizer, n_restarts = sampler._restore_optimizer(study.trials)

    assert n_restarts == 0
    assert optimizer is not None
    assert optimizer.generation == 1
    if sampler._with_margin:
        assert isinstance(optimizer, CMAwM)
    elif sampler._use_separable_cma:
        assert isinstance(optimizer, SepCMA)
    else:
        assert isinstance(optimizer, CMA)


@pytest.mark.parametrize("sampler_opts", [{}, {"use_separable_cma": True}, {"with_margin": True}])
def test_restore_optimizer_after_restart(sampler_opts: Dict[str, Any]) -> None:
    def objective(trial: optuna.Trial) -> float:
        x1 = trial.suggest_float("x1", -10, 10, step=1)
        x2 = trial.suggest_float("x2", -10, 10)
        return x1**2 + x2**2

    if sampler_opts.get("with_margin"):
        cma_class = CMAwM
    elif sampler_opts.get("use_separable_cma"):
        cma_class = SepCMA
    else:
        cma_class = CMA
    with patch.object(cma_class, "should_stop") as mock_method:
        mock_method.return_value = True
        sampler = optuna.samplers.CmaEsSampler(popsize=5, restart_strategy="ipop", **sampler_opts)
        study = optuna.create_study(sampler=sampler)
        study.optimize(objective, n_trials=5 + 2)

    optimizer, n_restarts = sampler._restore_optimizer(study.trials)
    assert n_restarts == 1
    assert optimizer is not None
    assert optimizer.generation == 0


@pytest.mark.parametrize("sampler_opts", [{"use_separable_cma": True}, {"with_margin": True}])
def test_restore_optimizer_with_other_option(sampler_opts: Dict[str, Any]) -> None:
    def objective(trial: optuna.Trial) -> float:
        x1 = trial.suggest_float("x1", -10, 10, step=1)
        x2 = trial.suggest_float("x2", -10, 10)
        return x1**2 + x2**2

    with patch.object(CMA, "should_stop") as mock_method:
        mock_method.return_value = True
        sampler = optuna.samplers.CmaEsSampler(popsize=5, restart_strategy="ipop")
        study = optuna.create_study(sampler=sampler)
        study.optimize(objective, n_trials=5 + 2)

    # Restore optimizer via SepCMA or CMAwM samplers.
    sampler = optuna.samplers.CmaEsSampler(**sampler_opts)
    optimizer, n_restarts = sampler._restore_optimizer(study.trials)
    assert n_restarts == 0
    assert optimizer is None


@pytest.mark.parametrize("sampler_opts", [{}, {"use_separable_cma": True}, {"with_margin": True}])
def test_get_solution_trials(sampler_opts: Dict[str, Any]) -> None:
    def objective(trial: optuna.Trial) -> float:
        x1 = trial.suggest_float("x1", -10, 10, step=1)
        x2 = trial.suggest_float("x2", -10, 10)
        return x1**2 + x2**2

    popsize = 5
    sampler = optuna.samplers.CmaEsSampler(
        popsize=popsize, restart_strategy="ipop", **sampler_opts
    )
    study = optuna.create_study(sampler=sampler)
    study.optimize(objective, n_trials=popsize + 2)

    # The number of solutions for generation 0 equals population size.
    assert len(sampler._get_solution_trials(study.trials, 0, 0)) == popsize

    # The number of solutions for generation 1 is 1.
    assert len(sampler._get_solution_trials(study.trials, 1, 0)) == 1


@pytest.mark.parametrize("sampler_opts", [{"use_separable_cma": True}, {"with_margin": True}])
def test_get_solution_trials_with_other_options(sampler_opts: Dict[str, Any]) -> None:
    def objective(trial: optuna.Trial) -> float:
        x1 = trial.suggest_float("x1", -10, 10, step=1)
        x2 = trial.suggest_float("x2", -10, 10)
        return x1**2 + x2**2

    sampler = optuna.samplers.CmaEsSampler(popsize=5, restart_strategy="ipop")
    study = optuna.create_study(sampler=sampler)
    study.optimize(objective, n_trials=5 + 2)

    # The number of solutions is 0 after changed samplers
    sampler = optuna.samplers.CmaEsSampler(**sampler_opts)
    assert len(sampler._get_solution_trials(study.trials, 0, 0)) == 0


@pytest.mark.parametrize("sampler_opts", [{}, {"use_separable_cma": True}, {"with_margin": True}])
def test_get_solution_trials_after_restart(sampler_opts: Dict[str, Any]) -> None:
    def objective(trial: optuna.Trial) -> float:
        x1 = trial.suggest_float("x1", -10, 10, step=1)
        x2 = trial.suggest_float("x2", -10, 10)
        return x1**2 + x2**2

    if sampler_opts.get("with_margin"):
        cma_class = CMAwM
    elif sampler_opts.get("use_separable_cma"):
        cma_class = SepCMA
    else:
        cma_class = CMA

    popsize = 5
    with patch.object(cma_class, "should_stop") as mock_method:
        mock_method.return_value = True
        sampler = optuna.samplers.CmaEsSampler(
            popsize=popsize, restart_strategy="ipop", **sampler_opts
        )
        study = optuna.create_study(sampler=sampler)
        study.optimize(objective, n_trials=popsize + 2)

    # The number of solutions for generation=0 and n_restarts=0 equals population size.
    assert len(sampler._get_solution_trials(study.trials, 0, 0)) == popsize

    # The number of solutions for generation=1 and n_restarts=0 is 0.
    assert len(sampler._get_solution_trials(study.trials, 1, 0)) == 0

    # The number of solutions for generation=0 and n_restarts=1 is 1 since it was restarted.
    assert len(sampler._get_solution_trials(study.trials, 0, 1)) == 1


@pytest.mark.parametrize(
    "dummy_optimizer_str,attr_len",
    [
        ("012", 1),
        ("01234", 1),
        ("012345", 2),
    ],
)
def test_split_and_concat_optimizer_string(dummy_optimizer_str: str, attr_len: int) -> None:
    sampler = optuna.samplers.CmaEsSampler()
    with patch("optuna.samplers._cmaes._SYSTEM_ATTR_MAX_LENGTH", 5):
        attrs = sampler._split_optimizer_str(dummy_optimizer_str)
        assert len(attrs) == attr_len
        actual = sampler._concat_optimizer_attrs(attrs)
        assert dummy_optimizer_str == actual


def test_call_after_trial_of_base_sampler() -> None:
    independent_sampler = optuna.samplers.RandomSampler()
    with warnings.catch_warnings():
        warnings.simplefilter("ignore", optuna.exceptions.ExperimentalWarning)
        sampler = optuna.samplers.CmaEsSampler(independent_sampler=independent_sampler)
    study = optuna.create_study(sampler=sampler)
    with patch.object(
        independent_sampler, "after_trial", wraps=independent_sampler.after_trial
    ) as mock_object:
        study.optimize(lambda _: 1.0, n_trials=1)
        assert mock_object.call_count == 1


def test_is_compatible_search_space() -> None:
    transform = _SearchSpaceTransform(
        {
            "x0": optuna.distributions.FloatDistribution(2, 3),
            "x1": optuna.distributions.CategoricalDistribution(["foo", "bar", "baz", "qux"]),
        }
    )

    assert optuna.samplers._cmaes._is_compatible_search_space(
        transform,
        {
            "x1": optuna.distributions.CategoricalDistribution(["foo", "bar", "baz", "qux"]),
            "x0": optuna.distributions.FloatDistribution(2, 3),
        },
    )

    # Same search space size, but different param names.
    assert not optuna.samplers._cmaes._is_compatible_search_space(
        transform,
        {
            "x0": optuna.distributions.FloatDistribution(2, 3),
            "foo": optuna.distributions.CategoricalDistribution(["foo", "bar", "baz", "qux"]),
        },
    )

    # x2 is added.
    assert not optuna.samplers._cmaes._is_compatible_search_space(
        transform,
        {
            "x0": optuna.distributions.FloatDistribution(2, 3),
            "x1": optuna.distributions.CategoricalDistribution(["foo", "bar", "baz", "qux"]),
            "x2": optuna.distributions.FloatDistribution(2, 3, step=0.1),
        },
    )

    # x0 is not found.
    assert not optuna.samplers._cmaes._is_compatible_search_space(
        transform,
        {
            "x1": optuna.distributions.CategoricalDistribution(["foo", "bar", "baz", "qux"]),
        },
    )


def test_internal_optimizer_with_margin() -> None:
    def objective_discrete(trial: optuna.Trial) -> float:
        x = trial.suggest_int("x", -10, 10)
        y = trial.suggest_int("y", -10, 10)
        return x**2 + y

    def objective_mixed(trial: optuna.Trial) -> float:
        x = trial.suggest_float("x", -10, 10)
        y = trial.suggest_int("y", -10, 10)
        return x**2 + y

    def objective_continuous(trial: optuna.Trial) -> float:
        x = trial.suggest_float("x", -10, 10)
        y = trial.suggest_float("y", -10, 10)
        return x**2 + y

    objectives = [objective_discrete, objective_mixed, objective_continuous]
    for objective in objectives:
        with patch("optuna.samplers._cmaes.cmaes.CMAwM") as cmawm_class_mock:
            sampler = optuna.samplers.CmaEsSampler(with_margin=True)
            study = optuna.create_study(sampler=sampler)
            study.optimize(objective, n_trials=2)
            assert cmawm_class_mock.call_count == 1


<<<<<<< HEAD
@pytest.mark.filterwarnings("ignore::optuna.exceptions.ExperimentalWarning")
@pytest.mark.parametrize("with_margin", [False, True])
@pytest.mark.parametrize("storage_name", ["sqlite", "journal"])
def test_rdb_storage(with_margin: bool, storage_name: str) -> None:
    # Confirm `study._storage.set_trial_system_attr` does not fail in several storages.
    def objective(trial: optuna.Trial) -> float:
        x = trial.suggest_float("x", -10, 10)
        y = trial.suggest_int("y", -10, 10)
        return x**2 + y

    with StorageSupplier(storage_name) as storage:
        study = optuna.create_study(
            sampler=optuna.samplers.CmaEsSampler(with_margin=with_margin),
            storage=storage,
        )
        study.optimize(objective, n_trials=3)
=======
@pytest.mark.parametrize("warn_independent_sampling", [True, False])
def test_warn_independent_sampling(
    capsys: _pytest.capture.CaptureFixture, warn_independent_sampling: bool
) -> None:
    def objective_single(trial: optuna.trial.Trial) -> float:
        return trial.suggest_float("x", 0, 1)

    def objective_shrink(trial: optuna.trial.Trial) -> float:
        if trial.number != 5:
            x = trial.suggest_float("x", 0, 1)
            y = trial.suggest_float("y", 0, 1)
            z = trial.suggest_float("z", 0, 1)
            return x + y + z
        else:
            x = trial.suggest_float("x", 0, 1)
            y = trial.suggest_float("y", 0, 1)
            return x + y

    def objective_expand(trial: optuna.trial.Trial) -> float:
        if trial.number != 5:
            x = trial.suggest_float("x", 0, 1)
            y = trial.suggest_float("y", 0, 1)
            return x + y
        else:
            x = trial.suggest_float("x", 0, 1)
            y = trial.suggest_float("y", 0, 1)
            z = trial.suggest_float("z", 0, 1)
            return x + y + z

    for objective in [objective_single, objective_shrink, objective_expand]:
        # We need to reconstruct our default handler to properly capture stderr.
        optuna.logging._reset_library_root_logger()
        optuna.logging.enable_default_handler()
        optuna.logging.set_verbosity(optuna.logging.WARNING)

        sampler = optuna.samplers.CmaEsSampler(warn_independent_sampling=warn_independent_sampling)
        study = optuna.create_study(sampler=sampler)
        study.optimize(objective, n_trials=10)

        _, err = capsys.readouterr()
        assert (err != "") == warn_independent_sampling
>>>>>>> 69f8844b
<|MERGE_RESOLUTION|>--- conflicted
+++ resolved
@@ -625,24 +625,6 @@
             assert cmawm_class_mock.call_count == 1
 
 
-<<<<<<< HEAD
-@pytest.mark.filterwarnings("ignore::optuna.exceptions.ExperimentalWarning")
-@pytest.mark.parametrize("with_margin", [False, True])
-@pytest.mark.parametrize("storage_name", ["sqlite", "journal"])
-def test_rdb_storage(with_margin: bool, storage_name: str) -> None:
-    # Confirm `study._storage.set_trial_system_attr` does not fail in several storages.
-    def objective(trial: optuna.Trial) -> float:
-        x = trial.suggest_float("x", -10, 10)
-        y = trial.suggest_int("y", -10, 10)
-        return x**2 + y
-
-    with StorageSupplier(storage_name) as storage:
-        study = optuna.create_study(
-            sampler=optuna.samplers.CmaEsSampler(with_margin=with_margin),
-            storage=storage,
-        )
-        study.optimize(objective, n_trials=3)
-=======
 @pytest.mark.parametrize("warn_independent_sampling", [True, False])
 def test_warn_independent_sampling(
     capsys: _pytest.capture.CaptureFixture, warn_independent_sampling: bool
@@ -684,4 +666,21 @@
 
         _, err = capsys.readouterr()
         assert (err != "") == warn_independent_sampling
->>>>>>> 69f8844b
+
+
+@pytest.mark.filterwarnings("ignore::optuna.exceptions.ExperimentalWarning")
+@pytest.mark.parametrize("with_margin", [False, True])
+@pytest.mark.parametrize("storage_name", ["sqlite", "journal"])
+def test_rdb_storage(with_margin: bool, storage_name: str) -> None:
+    # Confirm `study._storage.set_trial_system_attr` does not fail in several storages.
+    def objective(trial: optuna.Trial) -> float:
+        x = trial.suggest_float("x", -10, 10)
+        y = trial.suggest_int("y", -10, 10)
+        return x**2 + y
+
+    with StorageSupplier(storage_name) as storage:
+        study = optuna.create_study(
+            sampler=optuna.samplers.CmaEsSampler(with_margin=with_margin),
+            storage=storage,
+        )
+        study.optimize(objective, n_trials=3)