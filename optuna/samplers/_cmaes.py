--- conflicted
+++ resolved
@@ -10,12 +10,9 @@
 from typing import Union
 import warnings
 
-<<<<<<< HEAD
-from cmaes import CMA, get_warm_start_mgd
-=======
 from cmaes import CMA
+from cmaes import get_warm_start_mgd
 from cmaes import SepCMA
->>>>>>> 1eaccb5a
 import numpy as np
 
 import optuna
@@ -158,20 +155,18 @@
                 used. Please see `the benchmark result
                 <https://github.com/optuna/optuna/pull/1229>`_ for the details.
 
-<<<<<<< HEAD
-        source_trials:
-            ...
-=======
         use_separable_cma:
             If this is :obj:`True`, the covariance matrix is constrained to be diagonal.
             Due to reduce the model complexity, the learning rate for the covariance matrix
             is increased. Consequently, this algorithm outperforms CMA-ES on separable functions.
->>>>>>> 1eaccb5a
 
             .. note::
                 Added in v2.6.0 as an experimental feature. The interface may change in newer
                 versions without prior notice. See
                 https://github.com/optuna/optuna/releases/tag/v2.6.0.
+
+        source_trials:
+            ...
 
     Raises:
         ValueError:
@@ -190,11 +185,8 @@
         consider_pruned_trials: bool = False,
         restart_strategy: Optional[str] = None,
         inc_popsize: int = 2,
-<<<<<<< HEAD
+        use_separable_cma: bool = False,
         source_trials: Optional[List[FrozenTrial]] = None,
-=======
-        use_separable_cma: bool = False,
->>>>>>> 1eaccb5a
     ) -> None:
         self._x0 = x0
         self._sigma0 = sigma0
@@ -206,11 +198,8 @@
         self._consider_pruned_trials = consider_pruned_trials
         self._restart_strategy = restart_strategy
         self._inc_popsize = inc_popsize
-<<<<<<< HEAD
+        self._use_separable_cma = use_separable_cma
         self._source_trials = source_trials
-=======
-        self._use_separable_cma = use_separable_cma
->>>>>>> 1eaccb5a
 
         if self._restart_strategy:
             warnings.warn(
@@ -226,28 +215,26 @@
                 ExperimentalWarning,
             )
 
-<<<<<<< HEAD
+        if self._use_separable_cma:
+            warnings.warn(
+                "`use_separable_cma` option is an experimental feature."
+                " The interface can change in the future.",
+                ExperimentalWarning,
+            )
+
         if self._source_trials is not None:
             warnings.warn(
                 "`source_trials` option is an experimental feature."
-=======
-        if self._use_separable_cma:
-            warnings.warn(
-                "`use_separable_cma` option is an experimental feature."
->>>>>>> 1eaccb5a
                 " The interface can change in the future.",
                 ExperimentalWarning,
             )
 
-<<<<<<< HEAD
         if (self._x0 is not None or self._sigma0 is not None) and self._source_trials is not None:
             raise ValueError(
                 "It is prohibited to pass `source_trials` argument when "
                 "x0 or sigma0 is specified."
             )
 
-=======
->>>>>>> 1eaccb5a
         # TODO(c-bata): Support BIPOP-CMA-ES.
         if restart_strategy not in (
             "ipop",
