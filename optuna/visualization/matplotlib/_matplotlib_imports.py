--- conflicted
+++ resolved
@@ -4,18 +4,16 @@
 
 
 with try_import() as _imports:  # NOQA
+    # TODO(ytknzw): Add specific imports.
     import matplotlib  # NOQA
     from matplotlib import __version__ as matplotlib_version
     from matplotlib import cm  # NOQA
     from matplotlib import pyplot as plt  # NOQA
     from matplotlib.axes._axes import Axes  # NOQA
     from matplotlib.collections import LineCollection  # NOQA
-<<<<<<< HEAD
     from matplotlib.collections import PathCollection  # NOQA
     from matplotlib.colors import Colormap  # NOQA
-=======
     from matplotlib.patches import Rectangle  # NOQA
->>>>>>> 82a313fa
 
     # TODO(ytknzw): Set precise version.
     if version.parse(matplotlib_version) < version.parse("3.0.0"):
