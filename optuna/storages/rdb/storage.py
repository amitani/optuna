from collections import defaultdict
import copy
from datetime import datetime
import json
import logging
import os
import sys
import threading
import uuid
import weakref

import alembic.command
import alembic.config
import alembic.migration
import alembic.script
from sqlalchemy.engine import create_engine
from sqlalchemy.engine import Engine  # NOQA
from sqlalchemy.exc import IntegrityError
from sqlalchemy.exc import SQLAlchemyError
from sqlalchemy import orm
from sqlalchemy.sql import functions

import optuna
from optuna import distributions
from optuna.storages.base import BaseStorage
from optuna.storages.base import DEFAULT_STUDY_NAME_PREFIX
from optuna.storages.rdb import models
from optuna.study import StudyDirection
from optuna.study import StudySummary
from optuna.trial import FrozenTrial
from optuna.trial import TrialState
from optuna import type_checking
from optuna import version

from typing import List

if type_checking.TYPE_CHECKING:
    from typing import Any  # NOQA
    from typing import Dict  # NOQA
    from typing import Optional  # NOQA

_logger = optuna.logging.get_logger(__name__)


class RDBStorage(BaseStorage):
    """Storage class for RDB backend.

    Note that library users can instantiate this class, but the attributes
    provided by this class are not supposed to be directly accessed by them.

    Example:

        We create an :class:`~optuna.storages.RDBStorage` instance with
        customized ``pool_size`` and ``max_overflow`` settings.

        .. code::

            >>> import optuna
            >>>
            >>> def objective(trial):
            >>>     ...
            >>>
            >>> storage = optuna.storages.RDBStorage(
            >>>     url='postgresql://foo@localhost/db',
            >>>     engine_kwargs={
            >>>         'pool_size': 20,
            >>>         'max_overflow': 0
            >>>     }
            >>> )
            >>>
            >>> study = optuna.create_study(storage=storage)
            >>> study.optimize(objective)

    Args:
        url: URL of the storage.
        engine_kwargs:
            A dictionary of keyword arguments that is passed to
            `sqlalchemy.engine.create_engine`_ function.
        skip_compatibility_check:
            Flag to skip schema compatibility check if set to True.

    .. _sqlalchemy.engine.create_engine:
        https://docs.sqlalchemy.org/en/latest/core/engines.html#sqlalchemy.create_engine

    .. note::
        If you use MySQL, `pool_pre_ping`_ will be set to :obj:`True` by default to prevent
        connection timeout. You can turn it off with ``engine_kwargs['pool_pre_ping']=False``, but
        it is recommended to keep the setting if execution time of your objective function is
        longer than the `wait_timeout` of your MySQL configuration.

    .. _pool_pre_ping:
        https://docs.sqlalchemy.org/en/13/core/engines.html#sqlalchemy.create_engine.params.
        pool_pre_ping
    """

    def __init__(self, url, engine_kwargs=None, skip_compatibility_check=False):
        # type: (str, Optional[Dict[str, Any]], bool) -> None

        self.engine_kwargs = engine_kwargs or {}
        self.url = self._fill_storage_url_template(url)
        self.skip_compatibility_check = skip_compatibility_check

        self._set_default_engine_kwargs_for_mysql(url, self.engine_kwargs)

        try:
            self.engine = create_engine(self.url, **self.engine_kwargs)
        except ImportError as e:
            raise ImportError(
                "Failed to import DB access module for the specified storage URL. "
                "Please install appropriate one. (The actual import error is: " + str(e) + ".)"
            )

        self.scoped_session = orm.scoped_session(orm.sessionmaker(bind=self.engine))
        models.BaseModel.metadata.create_all(self.engine)

        self._version_manager = _VersionManager(self.url, self.engine, self.scoped_session)
        if not skip_compatibility_check:
            self._version_manager.check_table_schema_compatibility()

        self._finished_trials_cache = _FinishedTrialsCache()
        weakref.finalize(self, self._finalize)

    def __getstate__(self):
        # type: () -> Dict[Any, Any]

        state = self.__dict__.copy()
        del state["scoped_session"]
        del state["engine"]
        del state["_version_manager"]
        del state["_finished_trials_cache"]
        return state

    def __setstate__(self, state):
        # type: (Dict[Any, Any]) -> None

        self.__dict__.update(state)
        try:
            self.engine = create_engine(self.url, **self.engine_kwargs)
        except ImportError as e:
            raise ImportError(
                "Failed to import DB access module for the specified storage URL. "
                "Please install appropriate one. (The actual import error is: " + str(e) + ".)"
            )

        self.scoped_session = orm.scoped_session(orm.sessionmaker(bind=self.engine))
        models.BaseModel.metadata.create_all(self.engine)
        self._version_manager = _VersionManager(self.url, self.engine, self.scoped_session)
        if not self.skip_compatibility_check:
            self._version_manager.check_table_schema_compatibility()
        self._finished_trials_cache = _FinishedTrialsCache()

    def create_new_study(self, study_name=None):
        # type: (Optional[str]) -> int

        session = self.scoped_session()

        if study_name is None:
            study_name = self._create_unique_study_name(session)

        study = models.StudyModel(study_name=study_name, direction=StudyDirection.NOT_SET)
        session.add(study)
        if not self._commit_with_integrity_check(session):
            raise optuna.exceptions.DuplicatedStudyError(
                "Another study with name '{}' already exists. "
                "Please specify a different name, or reuse the existing one "
                "by setting `load_if_exists` (for Python API) or "
                "`--skip-if-exists` flag (for CLI).".format(study_name)
            )

        _logger.info("A new study created with name: {}".format(study.study_name))

        return study.study_id

    def delete_study(self, study_id):
        # type: (int) -> None

        session = self.scoped_session()

        study = models.StudyModel.find_or_raise_by_id(study_id, session)
        session.delete(study)

        self._commit_with_integrity_check(session)

    @staticmethod
    def _create_unique_study_name(session):
        # type: (orm.Session) -> str

        while True:
            study_uuid = str(uuid.uuid4())
            study_name = DEFAULT_STUDY_NAME_PREFIX + study_uuid
            study = models.StudyModel.find_by_name(study_name, session)
            if study is None:
                break

        return study_name

    # TODO(sano): Prevent simultaneously setting different direction in distributed environments.
    def set_study_direction(self, study_id, direction):
        # type: (int, StudyDirection) -> None

        session = self.scoped_session()

        study = models.StudyModel.find_or_raise_by_id(study_id, session)

        if study.direction != StudyDirection.NOT_SET and study.direction != direction:
            raise ValueError(
                "Cannot overwrite study direction from {} to {}.".format(
                    study.direction, direction
                )
            )

        study.direction = direction

        self._commit(session)

    def set_study_user_attr(self, study_id, key, value):
        # type: (int, str, Any) -> None

        session = self.scoped_session()

        study = models.StudyModel.find_or_raise_by_id(study_id, session)
        attribute = models.StudyUserAttributeModel.find_by_study_and_key(study, key, session)
        if attribute is None:
            attribute = models.StudyUserAttributeModel(
                study_id=study_id, key=key, value_json=json.dumps(value)
            )
            session.add(attribute)
        else:
            attribute.value_json = json.dumps(value)

        self._commit_with_integrity_check(session)

    def set_study_system_attr(self, study_id, key, value):
        # type: (int, str, Any) -> None

        session = self.scoped_session()

        study = models.StudyModel.find_or_raise_by_id(study_id, session)
        attribute = models.StudySystemAttributeModel.find_by_study_and_key(study, key, session)
        if attribute is None:
            attribute = models.StudySystemAttributeModel(
                study_id=study_id, key=key, value_json=json.dumps(value)
            )
            session.add(attribute)
        else:
            attribute.value_json = json.dumps(value)

        self._commit_with_integrity_check(session)

    def get_study_id_from_name(self, study_name):
        # type: (str) -> int

        session = self.scoped_session()

        study = models.StudyModel.find_or_raise_by_name(study_name, session)
        # Terminate transaction explicitly to avoid connection timeout during transaction.
        self._commit(session)

        return study.study_id

    def get_study_id_from_trial_id(self, trial_id):
        # type: (int) -> int

        session = self.scoped_session()

        trial = models.TrialModel.find_or_raise_by_id(trial_id, session)
        # Terminate transaction explicitly to avoid connection timeout during transaction.
        self._commit(session)

        return trial.study_id

    def get_study_name_from_id(self, study_id):
        # type: (int) -> str

        session = self.scoped_session()

        study = models.StudyModel.find_or_raise_by_id(study_id, session)
        # Terminate transaction explicitly to avoid connection timeout during transaction.
        self._commit(session)

        return study.study_name

    def get_study_direction(self, study_id):
        # type: (int) -> StudyDirection

        session = self.scoped_session()

        study = models.StudyModel.find_or_raise_by_id(study_id, session)
        # Terminate transaction explicitly to avoid connection timeout during transaction.
        self._commit(session)

        return study.direction

    def get_study_user_attrs(self, study_id):
        # type: (int) -> Dict[str, Any]

        session = self.scoped_session()

        attributes = models.StudyUserAttributeModel.where_study_id(study_id, session)
        user_attrs = {attr.key: json.loads(attr.value_json) for attr in attributes}
        # Terminate transaction explicitly to avoid connection timeout during transaction.
        self._commit(session)

        return user_attrs

    def get_study_system_attrs(self, study_id):
        # type: (int) -> Dict[str, Any]

        session = self.scoped_session()

        attributes = models.StudySystemAttributeModel.where_study_id(study_id, session)
        system_attrs = {attr.key: json.loads(attr.value_json) for attr in attributes}
        # Terminate transaction explicitly to avoid connection timeout during transaction.
        self._commit(session)

        return system_attrs

    def get_trial_user_attrs(self, trial_id):
        # type: (int) -> Dict[str, Any]

        session = self.scoped_session()

        attributes = models.TrialUserAttributeModel.where_trial_id(trial_id, session)
        user_attrs = {attr.key: json.loads(attr.value_json) for attr in attributes}
        # Terminate transaction explicitly to avoid connection timeout during transaction.
        self._commit(session)

        return user_attrs

    def get_trial_system_attrs(self, trial_id):
        # type: (int) -> Dict[str, Any]

        session = self.scoped_session()

        attributes = models.TrialSystemAttributeModel.where_trial_id(trial_id, session)
        system_attrs = {attr.key: json.loads(attr.value_json) for attr in attributes}
        # Terminate transaction explicitly to avoid connection timeout during transaction.
        self._commit(session)

        return system_attrs

    def get_all_study_summaries(self) -> List[StudySummary]:

        session = self.scoped_session()

        summarized_trial = (
            session.query(
                models.TrialModel.study_id,
                functions.min(models.TrialModel.datetime_start).label("datetime_start"),
                functions.count(models.TrialModel.trial_id).label("n_trial"),
            )
            .group_by(models.TrialModel.study_id)
            .with_labels()
            .subquery()
        )
        study_summary_stmt = session.query(
            models.StudyModel.study_id,
            models.StudyModel.study_name,
            models.StudyModel.direction,
            summarized_trial.c.datetime_start,
            functions.coalesce(summarized_trial.c.n_trial, 0).label("n_trial"),
        ).select_from(orm.outerjoin(models.StudyModel, summarized_trial))

        study_summary = study_summary_stmt.all()
        study_summaries = []
<<<<<<< HEAD
        for study in study_summary:
            best_trial = None  # type: Optional[models.TrialModel]
            try:
                if study.direction == StudyDirection.MAXIMIZE:
                    best_trial = models.TrialModel.find_max_value_trial(study.study_id, session)
=======
        for study_model in study_models:
            # Filter model objects by study.
            study_trial_models = [t for t in trial_models if t.study_id == study_model.study_id]

            # Get best trial.
            completed_trial_models = [
                t for t in study_trial_models if t.state is TrialState.COMPLETE
            ]
            best_trial = None
            if len(completed_trial_models) > 0:
                if study_model.direction == StudyDirection.MAXIMIZE:
                    best_trial_model = max(completed_trial_models, key=lambda t: t.value)
>>>>>>> d2c21eb8
                else:
                    best_trial = models.TrialModel.find_min_value_trial(study.study_id, session)
            except ValueError:
                best_trial_frozen = None  # type: Optional[structs.FrozenTrial]
            if best_trial:
                params = (
                    session.query(
                        models.TrialParamModel.param_name,
                        models.TrialParamModel.param_value,
                        models.TrialParamModel.distribution_json,
                    )
                    .filter(models.TrialParamModel.trial_id == best_trial.trial_id)
                    .all()
                )
                param_dict = {}
                param_distributions = {}
                for param in params:
                    distribution = distributions.json_to_distribution(param.distribution_json)
                    param_dict[param.param_name] = distribution.to_external_repr(param.param_value)
                    param_distributions[param.param_name] = distribution
                user_attrs = session.query(models.TrialUserAttributeModel).filter(
                    models.TrialUserAttributeModel.trial_id == best_trial.trial_id
                )
                system_attrs = session.query(models.TrialSystemAttributeModel).filter(
                    models.TrialSystemAttributeModel.trial_id == best_trial.trial_id
                )
                intermediate = session.query(models.TrialValueModel).filter(
                    models.TrialValueModel.trial_id == best_trial.trial_id
                )
                best_trial_frozen = structs.FrozenTrial(
                    best_trial.number,
                    structs.TrialState.COMPLETE,
                    best_trial.value,
                    best_trial.datetime_start,
                    best_trial.datetime_complete,
                    param_dict,
                    param_distributions,
                    {i.key: json.loads(i.value_json) for i in user_attrs},
                    {i.key: json.loads(i.value_json) for i in system_attrs},
                    {value.step: value.value for value in intermediate},
                    best_trial.trial_id,
                )
            user_attrs = session.query(models.StudyUserAttributeModel).filter(
                models.StudyUserAttributeModel.study_id == study.study_id
            )
            system_attrs = session.query(models.StudySystemAttributeModel).filter(
                models.StudySystemAttributeModel.study_id == study.study_id
            )
            study_summaries.append(
                StudySummary(
                    study_name=study.study_name,
                    direction=study.direction,
                    best_trial=best_trial_frozen,
                    user_attrs={i.key: json.loads(i.value_json) for i in user_attrs},
                    system_attrs={i.key: json.loads(i.value_json) for i in system_attrs},
                    n_trials=study.n_trial,
                    datetime_start=study.datetime_start,
                    study_id=study.study_id,
                )
            )

        # Terminate transaction explicitly to avoid connection timeout during transaction.
        self._commit(session)

        return study_summaries

    def create_new_trial(self, study_id, template_trial=None):
        # type: (int, Optional[FrozenTrial]) -> int

        session = self.scoped_session()

        if template_trial is None:
            trial = models.TrialModel(study_id=study_id, number=None, state=TrialState.RUNNING,)
        else:
            # Because only `RUNNING` trials can be updated,
            # we temporarily set the state of the new trial to `RUNNING`.
            # After all fields of the trial have been updated,
            # the state is set to `template_trial.state`.
            temp_state = TrialState.RUNNING

            trial = models.TrialModel(
                study_id=study_id,
                number=None,
                state=temp_state,
                value=template_trial.value,
                datetime_start=template_trial.datetime_start,
                datetime_complete=template_trial.datetime_complete,
            )

        session.add(trial)

        # Flush the session cache to reflect the above addition operation to
        # the current RDB transaction.
        #
        # Without flushing, the following operations (e.g, `_set_trial_param_without_commit`)
        # will fail because the target trial doesn't exist in the storage yet.
        session.flush()

        if template_trial is not None:
            for param_name, param_value in template_trial.params.items():
                distribution = template_trial.distributions[param_name]
                param_value_in_internal_repr = distribution.to_internal_repr(param_value)
                self._set_trial_param_without_commit(
                    session, trial.trial_id, param_name, param_value_in_internal_repr, distribution
                )

            for key, value in template_trial.user_attrs.items():
                self._set_trial_user_attr_without_commit(session, trial.trial_id, key, value)

            for key, value in template_trial.system_attrs.items():
                self._set_trial_system_attr_without_commit(session, trial.trial_id, key, value)

            for step, intermediate_value in template_trial.intermediate_values.items():
                self._set_trial_intermediate_value_without_commit(
                    session, trial.trial_id, step, intermediate_value
                )

            trial.state = template_trial.state

        trial.number = trial.count_past_trials(session)
        session.add(trial)

        self._commit(session)

        return trial.trial_id

    def set_trial_state(self, trial_id, state):
        # type: (int, TrialState) -> bool

        session = self.scoped_session()

        trial = models.TrialModel.find_by_id(trial_id, session, for_update=True)
        if trial is None:
            session.rollback()
            raise ValueError(models.NOT_FOUND_MSG)

        self.check_trial_is_updatable(trial_id, trial.state)

        if state == TrialState.RUNNING and trial.state != TrialState.WAITING:
            session.rollback()
            return False

        trial.state = state
        if state.is_finished():
            trial.datetime_complete = datetime.now()

        return self._commit_with_integrity_check(session)

    def set_trial_param(self, trial_id, param_name, param_value_internal, distribution):
        # type: (int, str, float, distributions.BaseDistribution) -> bool

        session = self.scoped_session()

        if not self._set_trial_param_without_commit(
            session, trial_id, param_name, param_value_internal, distribution
        ):
            return False

        commit_success = self._commit_with_integrity_check(session)

        return commit_success

    def _set_trial_param_without_commit(
        self, session, trial_id, param_name, param_value_internal, distribution
    ):
        # type: (orm.Session, int, str, float, distributions.BaseDistribution) -> bool

        trial = models.TrialModel.find_or_raise_by_id(trial_id, session)
        self.check_trial_is_updatable(trial_id, trial.state)

        trial_param = models.TrialParamModel.find_by_trial_and_param_name(
            trial, param_name, session
        )

        if trial_param is not None:
            # Raise error in case distribution is incompatible.
            distributions.check_distribution_compatibility(
                distributions.json_to_distribution(trial_param.distribution_json), distribution
            )

            # Terminate transaction explicitly to avoid connection timeout during transaction.
            self._commit(session)
            # Return False when distribution is compatible but parameter has already been set.
            return False

        param = models.TrialParamModel(
            trial_id=trial_id,
            param_name=param_name,
            param_value=param_value_internal,
            distribution_json=distributions.distribution_to_json(distribution),
        )

        param.check_and_add(session)

        return True

    def get_trial_param(self, trial_id, param_name):
        # type: (int, str) -> float

        session = self.scoped_session()

        trial = models.TrialModel.find_or_raise_by_id(trial_id, session)
        trial_param = models.TrialParamModel.find_or_raise_by_trial_and_param_name(
            trial, param_name, session
        )
        # Terminate transaction explicitly to avoid connection timeout during transaction.
        self._commit(session)

        return trial_param.param_value

    def set_trial_value(self, trial_id, value):
        # type: (int, float) -> None

        session = self.scoped_session()

        trial = models.TrialModel.find_or_raise_by_id(trial_id, session)
        self.check_trial_is_updatable(trial_id, trial.state)

        trial.value = value

        self._commit(session)

    def set_trial_intermediate_value(self, trial_id, step, intermediate_value):
        # type: (int, int, float) -> bool

        session = self.scoped_session()

        if not self._set_trial_intermediate_value_without_commit(
            session, trial_id, step, intermediate_value
        ):
            return False

        commit_success = self._commit_with_integrity_check(session)

        return commit_success

    def _set_trial_intermediate_value_without_commit(
        self, session, trial_id, step, intermediate_value
    ):
        # type: (orm.Session, int, int, float) -> bool

        trial = models.TrialModel.find_or_raise_by_id(trial_id, session)
        self.check_trial_is_updatable(trial_id, trial.state)

        trial_value = models.TrialValueModel.find_by_trial_and_step(trial, step, session)
        if trial_value is not None:
            return False

        trial_value = models.TrialValueModel(
            trial_id=trial_id, step=step, value=intermediate_value
        )

        session.add(trial_value)

        return True

    def set_trial_user_attr(self, trial_id, key, value):
        # type: (int, str, Any) -> None

        session = self.scoped_session()

        self._set_trial_user_attr_without_commit(session, trial_id, key, value)

        self._commit_with_integrity_check(session)

    def _set_trial_user_attr_without_commit(self, session, trial_id, key, value):
        # type: (orm.Session, int, str, Any) -> None

        trial = models.TrialModel.find_or_raise_by_id(trial_id, session)
        self.check_trial_is_updatable(trial_id, trial.state)

        attribute = models.TrialUserAttributeModel.find_by_trial_and_key(trial, key, session)
        if attribute is None:
            attribute = models.TrialUserAttributeModel(
                trial_id=trial_id, key=key, value_json=json.dumps(value)
            )
            session.add(attribute)
        else:
            attribute.value_json = json.dumps(value)

    def set_trial_system_attr(self, trial_id, key, value):
        # type: (int, str, Any) -> None

        session = self.scoped_session()

        self._set_trial_system_attr_without_commit(session, trial_id, key, value)

        self._commit_with_integrity_check(session)

    def _set_trial_system_attr_without_commit(self, session, trial_id, key, value):
        # type: (orm.Session, int, str, Any) -> None

        trial = models.TrialModel.find_or_raise_by_id(trial_id, session)
        self.check_trial_is_updatable(trial_id, trial.state)

        attribute = models.TrialSystemAttributeModel.find_by_trial_and_key(trial, key, session)
        if attribute is None:
            attribute = models.TrialSystemAttributeModel(
                trial_id=trial_id, key=key, value_json=json.dumps(value)
            )
            session.add(attribute)
        else:
            attribute.value_json = json.dumps(value)

    def get_trial_number_from_id(self, trial_id):
        # type: (int) -> int

        trial_number = self.get_trial(trial_id).number
        return trial_number

    def get_trial(self, trial_id):
        # type: (int) -> FrozenTrial

        return self._get_and_cache_trial(trial_id)

    def _get_and_cache_trial(self, trial_id, deepcopy=True):
        # type: (int, bool) -> FrozenTrial

        cached_trial = self._finished_trials_cache.get_cached_trial(trial_id)
        if cached_trial is not None:
            if deepcopy:
                return copy.deepcopy(cached_trial)
            else:
                return cached_trial

        session = self.scoped_session()

        trial = models.TrialModel.find_or_raise_by_id(trial_id, session)
        params = models.TrialParamModel.where_trial(trial, session)
        values = models.TrialValueModel.where_trial(trial, session)
        user_attributes = models.TrialUserAttributeModel.where_trial(trial, session)
        system_attributes = models.TrialSystemAttributeModel.where_trial(trial, session)

        frozen_trial = self._merge_trials_orm(
            [trial], params, values, user_attributes, system_attributes
        )[0]

        self._finished_trials_cache.cache_trial_if_finished(frozen_trial)

        # Terminate transaction explicitly to avoid connection timeout during transaction.
        self._commit(session)

        return frozen_trial

    def get_all_trials(self, study_id, deepcopy=True):
        # type: (int, bool) -> List[FrozenTrial]

        if self._finished_trials_cache.is_empty():
            trials = self._get_all_trials_without_cache(study_id)
            for trial in trials:
                self._finished_trials_cache.cache_trial_if_finished(trial)

            return trials

        trial_ids = self._get_all_trial_ids(study_id)
        trials = [self._get_and_cache_trial(trial_id, deepcopy) for trial_id in trial_ids]
        return trials

    def get_best_trial(self, study_id):
        # type: (int) -> FrozenTrial

        session = self.scoped_session()
        if self.get_study_direction(study_id) == StudyDirection.MAXIMIZE:
            trial = models.TrialModel.find_max_value_trial(study_id, session)
        else:
            trial = models.TrialModel.find_min_value_trial(study_id, session)

        # Terminate transaction explicitly to avoid connection timeout during transaction.
        self._commit(session)

        return self.get_trial(trial.trial_id)

    def _get_all_trial_ids(self, study_id):
        # type: (int) -> List[int]

        session = self.scoped_session()
        study = models.StudyModel.find_or_raise_by_id(study_id, session)
        trial_ids = models.TrialModel.get_all_trial_ids_where_study(study, session)

        # Terminate transaction explicitly to avoid connection timeout during transaction.
        self._commit(session)

        return trial_ids

    def _get_all_trials_without_cache(self, study_id):
        # type: (int) -> List[FrozenTrial]

        session = self.scoped_session()

        study = models.StudyModel.find_or_raise_by_id(study_id, session)
        trials = models.TrialModel.where_study(study, session)
        params = models.TrialParamModel.where_study(study, session)
        values = models.TrialValueModel.where_study(study, session)
        user_attributes = models.TrialUserAttributeModel.where_study(study, session)
        system_attributes = models.TrialSystemAttributeModel.where_study(study, session)

        all_trials = self._merge_trials_orm(
            trials, params, values, user_attributes, system_attributes
        )

        # Terminate transaction explicitly to avoid connection timeout during transaction.
        self._commit(session)
        return all_trials

    def get_n_trials(self, study_id, state=None):
        # type: (int, Optional[TrialState]) -> int

        session = self.scoped_session()
        study = models.StudyModel.find_or_raise_by_id(study_id, session)
        n_trials = models.TrialModel.count(session, study, state)

        # Terminate transaction explicitly to avoid connection timeout during transaction.
        self._commit(session)
        return n_trials

    def _merge_trials_orm(
        self,
        trials,  # type: List[models.TrialModel]
        trial_params,  # type: List[models.TrialParamModel]
        trial_intermediate_values,  # type: List[models.TrialValueModel]
        trial_user_attrs,  # type: List[models.TrialUserAttributeModel]
        trial_system_attrs,  # type: List[models.TrialSystemAttributeModel]
    ):
        # type: (...) -> List[FrozenTrial]

        id_to_trial = {}
        for trial in trials:
            id_to_trial[trial.trial_id] = trial

        id_to_params = defaultdict(list)  # type: Dict[int, List[models.TrialParamModel]]
        for param in trial_params:
            id_to_params[param.trial_id].append(param)

        id_to_values = defaultdict(list)  # type: Dict[int, List[models.TrialValueModel]]
        for value in trial_intermediate_values:
            id_to_values[value.trial_id].append(value)

        id_to_user_attrs = defaultdict(
            list
        )  # type: Dict[int, List[models.TrialUserAttributeModel]]
        for user_attr in trial_user_attrs:
            id_to_user_attrs[user_attr.trial_id].append(user_attr)

        id_to_system_attrs = defaultdict(
            list
        )  # type: Dict[int, List[models.TrialSystemAttributeModel]]
        for system_attr in trial_system_attrs:
            id_to_system_attrs[system_attr.trial_id].append(system_attr)

        result = []
        for trial_id, trial in id_to_trial.items():
            params = {}
            param_distributions = {}
            for param in id_to_params[trial_id]:
                distribution = distributions.json_to_distribution(param.distribution_json)
                params[param.param_name] = distribution.to_external_repr(param.param_value)
                param_distributions[param.param_name] = distribution

            intermediate_values = {}
            for value in id_to_values[trial_id]:
                intermediate_values[value.step] = value.value

            user_attrs = {}
            for user_attr in id_to_user_attrs[trial_id]:
                user_attrs[user_attr.key] = json.loads(user_attr.value_json)

            system_attrs = {}
            for system_attr in id_to_system_attrs[trial_id]:
                system_attrs[system_attr.key] = json.loads(system_attr.value_json)

            result.append(
                FrozenTrial(
                    number=trial.number,
                    state=trial.state,
                    params=params,
                    distributions=param_distributions,
                    user_attrs=user_attrs,
                    system_attrs=system_attrs,
                    value=trial.value,
                    intermediate_values=intermediate_values,
                    datetime_start=trial.datetime_start,
                    datetime_complete=trial.datetime_complete,
                    trial_id=trial_id,
                )
            )

        return result

    @staticmethod
    def _set_default_engine_kwargs_for_mysql(url, engine_kwargs):
        # type: (str, Dict[str, Any]) -> None

        # Skip if RDB is not MySQL.
        if not url.startswith("mysql"):
            return

        # Do not overwrite value.
        if "pool_pre_ping" in engine_kwargs:
            return

        # If True, the connection pool checks liveness of connections at every checkout.
        # Without this option, trials that take longer than `wait_timeout` may cause connection
        # errors. For further details, please refer to the following document:
        # https://docs.sqlalchemy.org/en/13/core/pooling.html#pool-disconnects-pessimistic
        engine_kwargs["pool_pre_ping"] = True
        _logger.debug("pool_pre_ping=True was set to engine_kwargs to prevent connection timeout.")

    @staticmethod
    def _fill_storage_url_template(template):
        # type: (str) -> str

        return template.format(SCHEMA_VERSION=models.SCHEMA_VERSION)

    @staticmethod
    def _commit_with_integrity_check(session):
        # type: (orm.Session) -> bool

        try:
            session.commit()
        except IntegrityError as e:
            _logger.debug(
                "Ignoring {}. This happens due to a timing issue among threads/processes/nodes. "
                "Another one might have committed a record with the same key(s).".format(repr(e))
            )
            session.rollback()
            return False

        return True

    @staticmethod
    def _commit(session):
        # type: (orm.Session) -> None

        try:
            session.commit()
        except SQLAlchemyError as e:
            session.rollback()
            message = (
                "An exception is raised during the commit. "
                "This typically happens due to invalid data in the commit, "
                "e.g. exceeding max length. "
                "(The actual exception is as follows: {})".format(repr(e))
            )
            raise optuna.exceptions.StorageInternalError(message).with_traceback(sys.exc_info()[2])

    def remove_session(self):
        # type: () -> None
        """Removes the current session.

        A session is stored in SQLAlchemy's ThreadLocalRegistry for each thread. This method
        closes and removes the session which is associated to the current thread. Particularly,
        under multi-thread use cases, it is important to call this method *from each thread*.
        Otherwise, all sessions and their associated DB connections are destructed by a thread
        that occasionally invoked the garbage collector. By default, it is not allowed to touch
        a SQLite connection from threads other than the thread that created the connection.
        Therefore, we need to explicitly close the connection from each thread.

        """

        self.scoped_session.remove()

    def _finalize(self):
        # type: () -> None

        # This destructor calls remove_session to explicitly close the DB connection. We need this
        # because DB connections created in SQLAlchemy are not automatically closed by reference
        # counters, so it is not guaranteed that they are released by correct threads (for more
        # information, please see the docstring of remove_session).

        if hasattr(self, "scoped_session"):
            self.remove_session()

    def upgrade(self):
        # type: () -> None
        """Upgrade the storage schema."""

        self._version_manager.upgrade()

    def get_current_version(self):
        # type: () -> str
        """Return the schema version currently used by this storage."""

        return self._version_manager.get_current_version()

    def get_head_version(self):
        # type: () -> str
        """Return the latest schema version."""

        return self._version_manager.get_head_version()

    def get_all_versions(self):
        # type: () -> List[str]
        """Return the schema version list."""

        return self._version_manager.get_all_versions()


class _VersionManager(object):
    def __init__(self, url, engine, scoped_session):
        # type: (str, Engine, orm.scoped_session) -> None

        self.url = url
        self.engine = engine
        self.scoped_session = scoped_session

        self._init_version_info_model()
        self._init_alembic()

    def _init_version_info_model(self):
        # type: () -> None

        session = self.scoped_session()

        version_info = models.VersionInfoModel.find(session)
        if version_info is not None:
            # Terminate transaction explicitly to avoid connection timeout during transaction.
            RDBStorage._commit(session)
            return

        version_info = models.VersionInfoModel(
            schema_version=models.SCHEMA_VERSION, library_version=version.__version__
        )

        session.add(version_info)
        RDBStorage._commit_with_integrity_check(session)

    def _init_alembic(self):
        # type: () -> None

        logging.getLogger("alembic").setLevel(logging.WARN)

        context = alembic.migration.MigrationContext.configure(self.engine.connect())
        is_initialized = context.get_current_revision() is not None

        if is_initialized:
            # The `alembic_version` table already exists and is not empty.
            return

        if self._is_alembic_supported():
            revision = self.get_head_version()
        else:
            # The storage has been created before alembic is introduced.
            revision = self._get_base_version()

        self._set_alembic_revision(revision)

    def _set_alembic_revision(self, revision):
        # type: (str) -> None

        context = alembic.migration.MigrationContext.configure(self.engine.connect())
        script = self._create_alembic_script()
        context.stamp(script, revision)

    def check_table_schema_compatibility(self):
        # type: () -> None

        session = self.scoped_session()

        # NOTE: After invocation of `_init_version_info_model` method,
        #       it is ensured that a `VersionInfoModel` entry exists.
        version_info = models.VersionInfoModel.find(session)
        # Terminate transaction explicitly to avoid connection timeout during transaction.
        RDBStorage._commit(session)

        assert version_info is not None

        current_version = self.get_current_version()
        head_version = self.get_head_version()
        if current_version == head_version:
            return

        message = (
            "The runtime optuna version {} is no longer compatible with the table schema "
            "(set up by optuna {}). ".format(version.__version__, version_info.library_version)
        )
        known_versions = self.get_all_versions()
        if current_version in known_versions:
            message += (
                "Please execute `$ optuna storage upgrade --storage $STORAGE_URL` "
                "for upgrading the storage."
            )
        else:
            message += (
                "Please try updating optuna to the latest version by " "`$ pip install -U optuna`."
            )

        raise RuntimeError(message)

    def get_current_version(self):
        # type: () -> str

        context = alembic.migration.MigrationContext.configure(self.engine.connect())
        version = context.get_current_revision()
        assert version is not None

        return version

    def get_head_version(self):
        # type: () -> str

        script = self._create_alembic_script()
        return script.get_current_head()

    def _get_base_version(self):
        # type: () -> str

        script = self._create_alembic_script()
        return script.get_base()

    def get_all_versions(self):
        # type: () -> List[str]

        script = self._create_alembic_script()
        return [r.revision for r in script.walk_revisions()]

    def upgrade(self):
        # type: () -> None

        config = self._create_alembic_config()
        alembic.command.upgrade(config, "head")

    def _is_alembic_supported(self):
        # type: () -> bool

        session = self.scoped_session()

        version_info = models.VersionInfoModel.find(session)
        # Terminate transaction explicitly to avoid connection timeout during transaction.
        RDBStorage._commit(session)

        if version_info is None:
            # `None` means this storage was created just now.
            return True

        return version_info.schema_version == models.SCHEMA_VERSION

    def _create_alembic_script(self):
        # type: () -> alembic.script.ScriptDirectory

        config = self._create_alembic_config()
        script = alembic.script.ScriptDirectory.from_config(config)
        return script

    def _create_alembic_config(self):
        # type: () -> alembic.config.Config

        alembic_dir = os.path.join(os.path.dirname(__file__), "alembic")

        config = alembic.config.Config(os.path.join(os.path.dirname(__file__), "alembic.ini"))
        config.set_main_option("script_location", escape_alembic_config_value(alembic_dir))
        config.set_main_option("sqlalchemy.url", escape_alembic_config_value(self.url))
        return config


class _FinishedTrialsCache(object):
    def __init__(self):
        # type: () -> None

        self._finished_trials = {}  # type: Dict[int, FrozenTrial]
        self._lock = threading.Lock()

    def is_empty(self):
        # type: () -> bool

        with self._lock:
            return len(self._finished_trials) == 0

    def cache_trial_if_finished(self, trial):
        # type: (FrozenTrial) -> None

        if trial.state.is_finished():
            with self._lock:
                self._finished_trials[trial._trial_id] = trial

    def get_cached_trial(self, trial_id):
        # type: (int) -> Optional[FrozenTrial]

        with self._lock:
            return self._finished_trials.get(trial_id)


def escape_alembic_config_value(value):
    # type: (str) -> str

    # We must escape '%' in a value string because the character
    # is regarded as the trigger of variable expansion.
    # Please see the documentation of `configparser.BasicInterpolation` for more details.
    return value.replace("%", "%%")<|MERGE_RESOLUTION|>--- conflicted
+++ resolved
@@ -363,30 +363,15 @@
 
         study_summary = study_summary_stmt.all()
         study_summaries = []
-<<<<<<< HEAD
         for study in study_summary:
             best_trial = None  # type: Optional[models.TrialModel]
             try:
                 if study.direction == StudyDirection.MAXIMIZE:
                     best_trial = models.TrialModel.find_max_value_trial(study.study_id, session)
-=======
-        for study_model in study_models:
-            # Filter model objects by study.
-            study_trial_models = [t for t in trial_models if t.study_id == study_model.study_id]
-
-            # Get best trial.
-            completed_trial_models = [
-                t for t in study_trial_models if t.state is TrialState.COMPLETE
-            ]
-            best_trial = None
-            if len(completed_trial_models) > 0:
-                if study_model.direction == StudyDirection.MAXIMIZE:
-                    best_trial_model = max(completed_trial_models, key=lambda t: t.value)
->>>>>>> d2c21eb8
                 else:
                     best_trial = models.TrialModel.find_min_value_trial(study.study_id, session)
             except ValueError:
-                best_trial_frozen = None  # type: Optional[structs.FrozenTrial]
+                best_trial_frozen = None  # type: Optional[FrozenTrial]
             if best_trial:
                 params = (
                     session.query(
@@ -412,9 +397,9 @@
                 intermediate = session.query(models.TrialValueModel).filter(
                     models.TrialValueModel.trial_id == best_trial.trial_id
                 )
-                best_trial_frozen = structs.FrozenTrial(
+                best_trial_frozen = FrozenTrial(
                     best_trial.number,
-                    structs.TrialState.COMPLETE,
+                    TrialState.COMPLETE,
                     best_trial.value,
                     best_trial.datetime_start,
                     best_trial.datetime_complete,
