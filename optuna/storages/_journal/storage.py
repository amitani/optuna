import copy
import datetime
import enum
import pickle
import threading
from typing import Any
from typing import Container
from typing import Dict
from typing import List
from typing import Optional
from typing import Sequence
import uuid

import optuna
from optuna._experimental import experimental_class
from optuna.distributions import BaseDistribution
from optuna.distributions import check_distribution_compatibility
from optuna.distributions import distribution_to_json
from optuna.distributions import json_to_distribution
from optuna.exceptions import DuplicatedStudyError
from optuna.storages import BaseStorage
from optuna.storages._base import DEFAULT_STUDY_NAME_PREFIX
from optuna.storages._journal.base import BaseJournalLogSnapshot
from optuna.storages._journal.base import BaseJournalLogStorage
from optuna.storages._journal.base import SnapshotRestoreError
from optuna.study._frozen import FrozenStudy
from optuna.study._study_direction import StudyDirection
from optuna.trial import FrozenTrial
from optuna.trial import TrialState


_logger = optuna.logging.get_logger(__name__)

NOT_FOUND_MSG = "Record does not exist."
# A heuristic interval number to dump snapshots
SNAPSHOT_INTERVAL = 100


class JournalOperation(enum.IntEnum):
    CREATE_STUDY = 0
    DELETE_STUDY = 1
    SET_STUDY_USER_ATTR = 2
    SET_STUDY_SYSTEM_ATTR = 3
    SET_STUDY_DIRECTIONS = 4
    CREATE_TRIAL = 5
    SET_TRIAL_PARAM = 6
    SET_TRIAL_STATE_VALUES = 7
    SET_TRIAL_INTERMEDIATE_VALUE = 8
    SET_TRIAL_USER_ATTR = 9
    SET_TRIAL_SYSTEM_ATTR = 10


def datetime_from_isoformat(datetime_str: str) -> datetime.datetime:
    # TODO(wattlebirdaz): Use datetime.fromisoformat after dropped Python 3.6 support.
    return datetime.datetime.strptime(datetime_str, "%Y-%m-%dT%H:%M:%S.%f")


@experimental_class("3.1.0")
class JournalStorage(BaseStorage):
    """Storage class for Journal storage backend.

    Note that library users can instantiate this class, but the attributes
    provided by this class are not supposed to be directly accessed by them.

    Journal storage writes a record of every operation to the database as it is executed and
    at the same time, keeps a latest snapshot of the database in-memory. If the database crashes
    for any reason, the storage can re-establish the contents in memory by replaying the
    operations stored from the beginning.

    Journal storage has several benefits over the conventional value logging storages.
    1. The number of IOs can be reduced because of larger granularity of logs.
    2. Journal storage has simpler backend API than value logging storage.
    3. Journal storage keeps a snapshot in-memory so no need to add more cache.

    Example:

        .. code::

            import optuna


            def objective(trial):
                ...


            storage = optuna.storages.JournalStorage(
                optuna.storages.JournalFileStorage("./log_file"),
            )

            study = optuna.create_study(storage=storage)
            study.optimize(objective)
    """

    def __init__(self, log_storage: BaseJournalLogStorage) -> None:
        self._worker_id_prefix = str(uuid.uuid4()) + "-"
        self._backend = log_storage
        self._thread_lock = threading.Lock()
        self._replay_result = JournalStorageReplayResult(self._worker_id_prefix)

        with self._thread_lock:
            if isinstance(self._backend, BaseJournalLogSnapshot):
                self._backend.load_snapshot(self.restore_replay_result)
            self._sync_with_backend()

<<<<<<< HEAD
    def restore_replay_result(self, snapshot: bytes) -> None:
        try:
            r: Optional[JournalStorageReplayResult] = pickle.loads(snapshot)
        except Exception as e:
            raise SnapshotRestoreError("Failed to restore `JournalStorageReplayResult`.") from e
        if r is None:
            return
        if not isinstance(r, JournalStorageReplayResult):
            raise SnapshotRestoreError("The restored object is not `JournalStorageReplayResult`.")
        r._worker_id_prefix = self._worker_id_prefix
        r._worker_id_to_owned_trial_id = {}
        self._replay_result = r
=======
    def __getstate__(self) -> Dict[Any, Any]:
        state = self.__dict__.copy()
        del state["_worker_id_prefix"]
        del state["_replay_result"]
        del state["_thread_lock"]
        return state

    def __setstate__(self, state: Dict[Any, Any]) -> None:
        self.__dict__.update(state)
        self._worker_id_prefix = str(uuid.uuid4()) + "-"
        self._replay_result = JournalStorageReplayResult(self._worker_id_prefix)
        self._thread_lock = threading.Lock()
>>>>>>> 4bc3dfce

    def _write_log(self, op_code: int, extra_fields: Dict[str, Any]) -> None:
        worker_id = self._replay_result.worker_id
        self._backend.append_logs([{"op_code": op_code, "worker_id": worker_id, **extra_fields}])

    def _sync_with_backend(self) -> None:
        logs = self._backend.read_logs(self._replay_result.log_number_read)
        self._replay_result.apply_logs(logs)

    def create_new_study(self, study_name: Optional[str] = None) -> int:
        study_name = study_name or DEFAULT_STUDY_NAME_PREFIX + str(uuid.uuid4())

        with self._thread_lock:
            self._write_log(JournalOperation.CREATE_STUDY, {"study_name": study_name})
            self._sync_with_backend()

            for frozen_study in self._replay_result.get_all_studies():
                if frozen_study.study_name != study_name:
                    continue

                _logger.info("A new study created in Journal with name: {}".format(study_name))
                study_id = frozen_study._study_id

                # Dump snapshot here.
                if (
                    isinstance(self._backend, BaseJournalLogSnapshot)
                    and study_id != 0
                    and study_id % SNAPSHOT_INTERVAL == 0
                ):
                    self._backend.save_snapshot(pickle.dumps(self._replay_result))
                return study_id
            assert False, "Should not reach."

    def delete_study(self, study_id: int) -> None:
        with self._thread_lock:
            self._write_log(JournalOperation.DELETE_STUDY, {"study_id": study_id})
            self._sync_with_backend()

    def set_study_user_attr(self, study_id: int, key: str, value: Any) -> None:
        log: Dict[str, Any] = {"study_id": study_id, "user_attr": {key: value}}
        with self._thread_lock:
            self._write_log(JournalOperation.SET_STUDY_USER_ATTR, log)
            self._sync_with_backend()

    def set_study_system_attr(self, study_id: int, key: str, value: Any) -> None:
        log: Dict[str, Any] = {"study_id": study_id, "system_attr": {key: value}}
        with self._thread_lock:
            self._write_log(JournalOperation.SET_STUDY_SYSTEM_ATTR, log)
            self._sync_with_backend()

    def set_study_directions(self, study_id: int, directions: Sequence[StudyDirection]) -> None:
        log: Dict[str, Any] = {"study_id": study_id, "directions": directions}
        with self._thread_lock:
            self._write_log(JournalOperation.SET_STUDY_DIRECTIONS, log)
            self._sync_with_backend()

    def get_study_id_from_name(self, study_name: str) -> int:
        with self._thread_lock:
            self._sync_with_backend()
            for study in self._replay_result.get_all_studies():
                if study.study_name == study_name:
                    return study._study_id
            raise KeyError(NOT_FOUND_MSG)

    def get_study_name_from_id(self, study_id: int) -> str:
        with self._thread_lock:
            self._sync_with_backend()
            return self._replay_result.get_study(study_id).study_name

    def get_study_directions(self, study_id: int) -> List[StudyDirection]:
        with self._thread_lock:
            self._sync_with_backend()
            return self._replay_result.get_study(study_id).directions

    def get_study_user_attrs(self, study_id: int) -> Dict[str, Any]:
        with self._thread_lock:
            self._sync_with_backend()
            return self._replay_result.get_study(study_id).user_attrs

    def get_study_system_attrs(self, study_id: int) -> Dict[str, Any]:
        with self._thread_lock:
            self._sync_with_backend()
            return self._replay_result.get_study(study_id).system_attrs

    def get_all_studies(self) -> List[FrozenStudy]:
        with self._thread_lock:
            self._sync_with_backend()
            return copy.deepcopy(self._replay_result.get_all_studies())

    # Basic trial manipulation
    def create_new_trial(self, study_id: int, template_trial: Optional[FrozenTrial] = None) -> int:
        log: Dict[str, Any] = {
            "study_id": study_id,
            "datetime_start": datetime.datetime.now().isoformat(timespec="microseconds"),
        }

        if template_trial:
            log["state"] = template_trial.state
            if template_trial.values is not None and len(template_trial.values) > 1:
                log["value"] = None
                log["values"] = template_trial.values
            else:
                log["value"] = template_trial.value
                log["values"] = None
            if template_trial.datetime_start:
                log["datetime_start"] = template_trial.datetime_start.isoformat(
                    timespec="microseconds"
                )
            else:
                log["datetime_start"] = None
            if template_trial.datetime_complete:
                log["datetime_complete"] = template_trial.datetime_complete.isoformat(
                    timespec="microseconds"
                )

            log["distributions"] = {
                k: distribution_to_json(dist) for k, dist in template_trial.distributions.items()
            }
            log["params"] = {
                k: template_trial.distributions[k].to_internal_repr(param)
                for k, param in template_trial.params.items()
            }
            log["user_attrs"] = template_trial.user_attrs
            log["system_attrs"] = template_trial.system_attrs
            log["intermediate_values"] = template_trial.intermediate_values

        with self._thread_lock:
            self._write_log(JournalOperation.CREATE_TRIAL, log)
            self._sync_with_backend()
            trial_id = self._replay_result._last_created_trial_id_by_this_process

        # Dump snapshot here.
        if (
            isinstance(self._backend, BaseJournalLogSnapshot)
            and trial_id != 0
            and trial_id % SNAPSHOT_INTERVAL == 0
        ):
            self._backend.save_snapshot(pickle.dumps(self._replay_result))
        return trial_id

    def set_trial_param(
        self,
        trial_id: int,
        param_name: str,
        param_value_internal: float,
        distribution: BaseDistribution,
    ) -> None:
        log: Dict[str, Any] = {
            "trial_id": trial_id,
            "param_name": param_name,
            "param_value_internal": param_value_internal,
            "distribution": distribution_to_json(distribution),
        }

        with self._thread_lock:
            self._write_log(JournalOperation.SET_TRIAL_PARAM, log)
            self._sync_with_backend()

    def get_trial_id_from_study_id_trial_number(self, study_id: int, trial_number: int) -> int:
        with self._thread_lock:
            self._sync_with_backend()
            if len(self._replay_result._study_id_to_trial_ids[study_id]) <= trial_number:
                raise KeyError(
                    "No trial with trial number {} exists in study with study_id {}.".format(
                        trial_number, study_id
                    )
                )
            return self._replay_result._study_id_to_trial_ids[study_id][trial_number]

    def set_trial_state_values(
        self, trial_id: int, state: TrialState, values: Optional[Sequence[float]] = None
    ) -> bool:
        log: Dict[str, Any] = {
            "trial_id": trial_id,
            "state": state,
            "values": values,
        }

        if state == TrialState.RUNNING:
            log["datetime_start"] = datetime.datetime.now().isoformat(timespec="microseconds")
        elif state.is_finished():
            log["datetime_complete"] = datetime.datetime.now().isoformat(timespec="microseconds")

        with self._thread_lock:
            self._write_log(JournalOperation.SET_TRIAL_STATE_VALUES, log)
            self._sync_with_backend()

            if state == TrialState.RUNNING and trial_id != self._replay_result.owned_trial_id:
                return False
            else:
                return True

    def set_trial_intermediate_value(
        self, trial_id: int, step: int, intermediate_value: float
    ) -> None:
        log: Dict[str, Any] = {
            "trial_id": trial_id,
            "step": step,
            "intermediate_value": intermediate_value,
        }

        with self._thread_lock:
            self._write_log(JournalOperation.SET_TRIAL_INTERMEDIATE_VALUE, log)
            self._sync_with_backend()

    def set_trial_user_attr(self, trial_id: int, key: str, value: Any) -> None:
        log: Dict[str, Any] = {
            "trial_id": trial_id,
            "user_attr": {key: value},
        }

        with self._thread_lock:
            self._write_log(JournalOperation.SET_TRIAL_USER_ATTR, log)
            self._sync_with_backend()

    def set_trial_system_attr(self, trial_id: int, key: str, value: Any) -> None:
        log: Dict[str, Any] = {
            "trial_id": trial_id,
            "system_attr": {key: value},
        }

        with self._thread_lock:
            self._write_log(JournalOperation.SET_TRIAL_SYSTEM_ATTR, log)
            self._sync_with_backend()

    def get_trial(self, trial_id: int) -> FrozenTrial:
        with self._thread_lock:
            self._sync_with_backend()
            return self._replay_result.get_trial(trial_id)

    def get_all_trials(
        self,
        study_id: int,
        deepcopy: bool = True,
        states: Optional[Container[TrialState]] = None,
    ) -> List[FrozenTrial]:
        with self._thread_lock:
            self._sync_with_backend()
            frozen_trials = self._replay_result.get_all_trials(study_id, states)
            if deepcopy:
                return copy.deepcopy(frozen_trials)
            return frozen_trials


class JournalStorageReplayResult:
    def __init__(self, worker_id_prefix: str) -> None:
        self.log_number_read = 0
        self._worker_id_prefix = worker_id_prefix
        self._studies: Dict[int, FrozenStudy] = {}
        self._trials: Dict[int, FrozenTrial] = {}

        self._study_id_to_trial_ids: Dict[int, List[int]] = {}
        self._trial_id_to_study_id: Dict[int, int] = {}
        self._next_study_id: int = 0
        self._worker_id_to_owned_trial_id: Dict[str, int] = {}

    def apply_logs(self, logs: List[Dict[str, Any]]) -> None:
        for log in logs:
            self.log_number_read += 1
            op = log["op_code"]
            if op == JournalOperation.CREATE_STUDY:
                self._apply_create_study(log)
            elif op == JournalOperation.DELETE_STUDY:
                self._apply_delete_study(log)
            elif op == JournalOperation.SET_STUDY_USER_ATTR:
                self._apply_set_study_user_attr(log)
            elif op == JournalOperation.SET_STUDY_SYSTEM_ATTR:
                self._apply_set_study_system_attr(log)
            elif op == JournalOperation.SET_STUDY_DIRECTIONS:
                self._apply_set_study_directions(log)
            elif op == JournalOperation.CREATE_TRIAL:
                self._apply_create_trial(log)
            elif op == JournalOperation.SET_TRIAL_PARAM:
                self._apply_set_trial_param(log)
            elif op == JournalOperation.SET_TRIAL_STATE_VALUES:
                self._apply_set_trial_state_values(log)
            elif op == JournalOperation.SET_TRIAL_INTERMEDIATE_VALUE:
                self._apply_set_trial_intermediate_value(log)
            elif op == JournalOperation.SET_TRIAL_USER_ATTR:
                self._apply_set_trial_user_attr(log)
            elif op == JournalOperation.SET_TRIAL_SYSTEM_ATTR:
                self._apply_set_trial_system_attr(log)
            else:
                assert False, "Should not reach."

    def get_study(self, study_id: int) -> FrozenStudy:
        if study_id not in self._studies:
            raise KeyError(NOT_FOUND_MSG)
        return self._studies[study_id]

    def get_all_studies(self) -> List[FrozenStudy]:
        return list(self._studies.values())

    def get_trial(self, trial_id: int) -> FrozenTrial:
        if trial_id not in self._trials:
            raise KeyError(NOT_FOUND_MSG)
        return self._trials[trial_id]

    def get_all_trials(
        self, study_id: int, states: Optional[Container[TrialState]]
    ) -> List[FrozenTrial]:
        if study_id not in self._studies:
            raise KeyError(NOT_FOUND_MSG)

        frozen_trials: List[FrozenTrial] = []
        for trial_id in self._study_id_to_trial_ids[study_id]:
            trial = self._trials[trial_id]
            if states is None or trial.state in states:
                frozen_trials.append(trial)
        return frozen_trials

    @property
    def worker_id(self) -> str:
        return self._worker_id_prefix + str(threading.get_ident())

    @property
    def owned_trial_id(self) -> Optional[int]:
        return self._worker_id_to_owned_trial_id.get(self.worker_id)

    def _is_issued_by_this_worker(self, log: Dict[str, Any]) -> bool:
        return log["worker_id"] == self.worker_id

    def _study_exists(self, study_id: int, log: Dict[str, Any]) -> bool:
        if study_id in self._studies:
            return True
        if self._is_issued_by_this_worker(log):
            raise KeyError(NOT_FOUND_MSG)
        return False

    def _apply_create_study(self, log: Dict[str, Any]) -> None:
        study_name = log["study_name"]

        if study_name in [s.study_name for s in self._studies.values()]:
            if self._is_issued_by_this_worker(log):
                raise DuplicatedStudyError(
                    "Another study with name '{}' already exists. "
                    "Please specify a different name, or reuse the existing one "
                    "by setting `load_if_exists` (for Python API) or "
                    "`--skip-if-exists` flag (for CLI).".format(study_name)
                )
            return

        study_id = self._next_study_id
        self._next_study_id += 1

        self._studies[study_id] = FrozenStudy(
            study_name=study_name,
            direction=StudyDirection.NOT_SET,
            user_attrs={},
            system_attrs={},
            study_id=study_id,
        )
        self._study_id_to_trial_ids[study_id] = []

    def _apply_delete_study(self, log: Dict[str, Any]) -> None:
        study_id = log["study_id"]

        if self._study_exists(study_id, log):
            fs = self._studies.pop(study_id)
            assert fs._study_id == study_id

    def _apply_set_study_user_attr(self, log: Dict[str, Any]) -> None:
        study_id = log["study_id"]

        if self._study_exists(study_id, log):
            assert len(log["user_attr"]) == 1
            self._studies[study_id].user_attrs.update(log["user_attr"])

    def _apply_set_study_system_attr(self, log: Dict[str, Any]) -> None:
        study_id = log["study_id"]

        if self._study_exists(study_id, log):
            assert len(log["system_attr"]) == 1
            self._studies[study_id].system_attrs.update(log["system_attr"])

    def _apply_set_study_directions(self, log: Dict[str, Any]) -> None:
        study_id = log["study_id"]

        if not self._study_exists(study_id, log):
            return

        directions = [StudyDirection(d) for d in log["directions"]]

        current_directions = self._studies[study_id]._directions
        if current_directions[0] != StudyDirection.NOT_SET and current_directions != directions:
            if self._is_issued_by_this_worker(log):
                raise ValueError(
                    "Cannot overwrite study direction from {} to {}.".format(
                        current_directions, directions
                    )
                )
            return

        self._studies[study_id]._directions = [StudyDirection(d) for d in directions]

    def _apply_create_trial(self, log: Dict[str, Any]) -> None:
        study_id = log["study_id"]

        if not self._study_exists(study_id, log):
            return

        trial_id = len(self._trials)
        distributions = {}
        if "distributions" in log:
            distributions = {k: json_to_distribution(v) for k, v in log["distributions"].items()}
        params = {}
        if "params" in log:
            params = {k: distributions[k].to_external_repr(p) for k, p in log["params"].items()}
        if log["datetime_start"] is not None:
            datetime_start = datetime_from_isoformat(log["datetime_start"])
        else:
            datetime_start = None
        if "datetime_complete" in log:
            datetime_complete = datetime_from_isoformat(log["datetime_complete"])
        else:
            datetime_complete = None

        self._trials[trial_id] = FrozenTrial(
            trial_id=trial_id,
            number=len(self._study_id_to_trial_ids[study_id]),
            state=TrialState(log.get("state", TrialState.RUNNING.value)),
            params=params,
            distributions=distributions,
            user_attrs=log.get("user_attrs", {}),
            system_attrs=log.get("system_attrs", {}),
            value=log.get("value", None),
            intermediate_values={int(k): v for k, v in log.get("intermediate_values", {}).items()},
            datetime_start=datetime_start,
            datetime_complete=datetime_complete,
            values=log.get("values", None),
        )

        self._study_id_to_trial_ids[study_id].append(trial_id)
        self._trial_id_to_study_id[trial_id] = study_id

        if self._is_issued_by_this_worker(log):
            self._last_created_trial_id_by_this_process = trial_id
            if self._trials[trial_id].state == TrialState.RUNNING:
                self._worker_id_to_owned_trial_id[self.worker_id] = trial_id

    def _apply_set_trial_param(self, log: Dict[str, Any]) -> None:
        trial_id = log["trial_id"]

        if not self._trial_exists_and_updatable(trial_id, log):
            return

        param_name = log["param_name"]
        param_value_internal = log["param_value_internal"]
        distribution = json_to_distribution(log["distribution"])

        study_id = self._trial_id_to_study_id[trial_id]

        for prev_trial_id in self._study_id_to_trial_ids[study_id]:
            prev_trial = self._trials[prev_trial_id]
            if param_name in prev_trial.params.keys():
                try:
                    check_distribution_compatibility(
                        prev_trial.distributions[param_name], distribution
                    )
                except Exception:
                    if self._is_issued_by_this_worker(log):
                        raise
                    return
                break

        trial = copy.copy(self._trials[trial_id])
        trial.params = {
            **copy.copy(trial.params),
            param_name: distribution.to_external_repr(param_value_internal),
        }
        trial.distributions = {**copy.copy(trial.distributions), param_name: distribution}
        self._trials[trial_id] = trial

    def _apply_set_trial_state_values(self, log: Dict[str, Any]) -> None:
        trial_id = log["trial_id"]

        if not self._trial_exists_and_updatable(trial_id, log):
            return

        state = TrialState(log["state"])
        if state == self._trials[trial_id].state and state == TrialState.RUNNING:
            return

        trial = copy.copy(self._trials[trial_id])
        if state == TrialState.RUNNING:
            trial.datetime_start = datetime_from_isoformat(log["datetime_start"])
            if self._is_issued_by_this_worker(log):
                self._worker_id_to_owned_trial_id[self.worker_id] = trial_id
        if state.is_finished():
            trial.datetime_complete = datetime_from_isoformat(log["datetime_complete"])
        trial.state = state
        if log["values"] is not None:
            trial.values = log["values"]

        self._trials[trial_id] = trial

    def _apply_set_trial_intermediate_value(self, log: Dict[str, Any]) -> None:
        trial_id = log["trial_id"]

        if self._trial_exists_and_updatable(trial_id, log):
            trial = copy.copy(self._trials[trial_id])
            trial.intermediate_values = {
                **copy.copy(trial.intermediate_values),
                log["step"]: log["intermediate_value"],
            }
            self._trials[trial_id] = trial

    def _apply_set_trial_user_attr(self, log: Dict[str, Any]) -> None:
        trial_id = log["trial_id"]

        if self._trial_exists_and_updatable(trial_id, log):
            assert len(log["user_attr"]) == 1
            trial = copy.copy(self._trials[trial_id])
            trial.user_attrs = {**copy.copy(trial.user_attrs), **log["user_attr"]}
            self._trials[trial_id] = trial

    def _apply_set_trial_system_attr(self, log: Dict[str, Any]) -> None:
        trial_id = log["trial_id"]

        if self._trial_exists_and_updatable(trial_id, log):
            assert len(log["system_attr"]) == 1
            trial = copy.copy(self._trials[trial_id])
            trial.system_attrs = {
                **copy.copy(trial.system_attrs),
                **log["system_attr"],
            }
            self._trials[trial_id] = trial

    def _trial_exists_and_updatable(self, trial_id: int, log: Dict[str, Any]) -> bool:
        if trial_id not in self._trials:
            if self._is_issued_by_this_worker(log):
                raise KeyError(NOT_FOUND_MSG)
            return False
        elif self._trials[trial_id].state.is_finished():
            if self._is_issued_by_this_worker(log):
                raise RuntimeError(
                    "Trial#{} has already finished and can not be updated.".format(
                        self._trials[trial_id].number
                    )
                )
            return False
        else:
            return True<|MERGE_RESOLUTION|>--- conflicted
+++ resolved
@@ -102,7 +102,19 @@
                 self._backend.load_snapshot(self.restore_replay_result)
             self._sync_with_backend()
 
-<<<<<<< HEAD
+    def __getstate__(self) -> Dict[Any, Any]:
+        state = self.__dict__.copy()
+        del state["_worker_id_prefix"]
+        del state["_replay_result"]
+        del state["_thread_lock"]
+        return state
+
+    def __setstate__(self, state: Dict[Any, Any]) -> None:
+        self.__dict__.update(state)
+        self._worker_id_prefix = str(uuid.uuid4()) + "-"
+        self._replay_result = JournalStorageReplayResult(self._worker_id_prefix)
+        self._thread_lock = threading.Lock()
+
     def restore_replay_result(self, snapshot: bytes) -> None:
         try:
             r: Optional[JournalStorageReplayResult] = pickle.loads(snapshot)
@@ -115,20 +127,6 @@
         r._worker_id_prefix = self._worker_id_prefix
         r._worker_id_to_owned_trial_id = {}
         self._replay_result = r
-=======
-    def __getstate__(self) -> Dict[Any, Any]:
-        state = self.__dict__.copy()
-        del state["_worker_id_prefix"]
-        del state["_replay_result"]
-        del state["_thread_lock"]
-        return state
-
-    def __setstate__(self, state: Dict[Any, Any]) -> None:
-        self.__dict__.update(state)
-        self._worker_id_prefix = str(uuid.uuid4()) + "-"
-        self._replay_result = JournalStorageReplayResult(self._worker_id_prefix)
-        self._thread_lock = threading.Lock()
->>>>>>> 4bc3dfce
 
     def _write_log(self, op_code: int, extra_fields: Dict[str, Any]) -> None:
         worker_id = self._replay_result.worker_id
